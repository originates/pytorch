# Owner(s): ["oncall: jit"]

from typing import Sequence
import torch
import functools

from torch.testing._internal.common_utils import run_tests, TestCase
from torch.testing._internal.jit_utils import JitTestCase
from torch.testing._internal.common_methods_invocations import op_db
from torch.testing._internal.common_device_type import ops, instantiate_device_type_tests
import torch._lazy
import torch._lazy.config
import torch._lazy.metrics
import torch._lazy.ir_cache
import torch._lazy.ts_backend
import itertools
import yaml
import os
import pathlib
from unittest import skip

torch._lazy.ts_backend.init()

def get_test_device():
    return 'cuda' if 'LTC_TS_CUDA' in os.environ else 'cpu'

def remove_suffixes(l):
    return [x.split(".")[0] for x in l]

def init_lists():
    path_to_script = pathlib.Path(os.path.abspath(os.path.dirname(__file__)))
    TS_NATIVE_FUNCTIONS_PATH = path_to_script.parent.parent / "aten/src/ATen/native/ts_native_functions.yaml"
    with open(TS_NATIVE_FUNCTIONS_PATH) as f:
        yaml_ts = yaml.load(f, yaml.Loader)
    LAZY_OPS_LIST = set(remove_suffixes(itertools.chain(yaml_ts["full_codegen"], yaml_ts["supported"], yaml_ts["autograd"])))
    HAS_SYMINT_SUFFIX = yaml_ts["symint"]
    FALLBACK_LIST = set(["clamp"])
    SKIP_RUNTIME_ERROR_LIST = set([
        'index_select',  # Empty output_sizes is not supported
        'clone',  # is clone decomposed?

        # General ASAN Failure due to related to generating bool values.
        # https://github.com/pytorch/pytorch/issues/74519
        # https://github.com/pytorch/pytorch/issues/63034
        'nonzero',  # ASAN failure (paste: P501906539)
        'all',  # ASAN failure
        'any',  # ASAN failure
        'logdet',  # ASAN failure
    ])
    SKIP_INCORRECT_RESULTS_LIST = set([
        'squeeze',  # Value out of range
        't',  # Value out of range
        'transpose',  # Value out of range
        'bernoulli',  # incorrect results
        'pow',  # incorrect results
        'addcdiv',  # incorrect results (on CI not locally?)
    ])
    # The following ops all show up directly in ts_native_functions.yaml,
    # but run functionalized versions of the composite kernels in core.
    # This means that we don't expect the ops to show directly in the LTC metrics.
    FUNCTIONAL_DECOMPOSE_LIST = set([
        'block_diag',
        'new_empty_strided',
        'narrow_copy',
        'pixel_shuffle',
        'pixel_unshuffle',
        'select_backward',
        '_trilinear',
        'linalg_inv_ex',
        'linalg_pinv.atol_rtol_tensor',
        'logsumexp',
    ])

    return (LAZY_OPS_LIST,
            FALLBACK_LIST,
            SKIP_RUNTIME_ERROR_LIST,
            SKIP_INCORRECT_RESULTS_LIST,
            FUNCTIONAL_DECOMPOSE_LIST,
            HAS_SYMINT_SUFFIX)

(LAZY_OPS_LIST,
 FALLBACK_LIST,
 SKIP_RUNTIME_ERROR_LIST,
 SKIP_INCORRECT_RESULTS_LIST,
 FUNCTIONAL_DECOMPOSE_LIST,
 HAS_SYMINT_SUFFIX) = init_lists()

torch.manual_seed(42)

def clone_move(t):
    dev = 'lazy'
    copy_t = t.detach().clone().requires_grad_(True).to(device=dev)
    return copy_t

class TestLazyTensor(JitTestCase):


    @skip("Disable until autograd supports symints")
    def testConvolutionBackward(self):
        test_device = get_test_device()
        inp = torch.rand(1, 3, 128, 128, device=test_device, requires_grad=True)
        inp_copy = clone_move(inp)
        grad = torch.rand(1, 32, 121, 121, device=test_device)  # no requires_grad
        grad_copy = clone_move(grad)
        weight = torch.rand(32, 3, 8, 8, device=test_device, requires_grad=True)
        weight_copy = clone_move(weight)
        bias = torch.rand(32, device=test_device, requires_grad=True)
        bias_copy = clone_move(bias)

        # run eager
        conv_out = torch.nn.functional.conv2d(inp, weight, bias)
        (inp_grad, weight_grad, bias_grad) = torch.autograd.grad([conv_out], [inp, weight, bias], [grad])

        # run lazy
        conv_copy_out = torch.nn.functional.conv2d(inp_copy, weight_copy, bias_copy)
        (inp_copy_grad, weight_copy_grad, bias_copy_grad) = torch.autograd.grad(
            [conv_copy_out], [inp_copy, weight_copy, bias_copy], [grad_copy])

        # check numerics
        torch.testing.assert_close(bias_copy_grad.cpu(), bias_grad.cpu())

        torch.testing.assert_close(weight_copy_grad.cpu(), weight_grad.cpu())
        torch.testing.assert_close(inp_copy_grad.cpu(), inp_grad.cpu())

    def test_view_mark_step_preserved(self):
        test_device = get_test_device()
        inp = torch.rand(4, device=test_device)
        inp_lazy = clone_move(inp)

        def foo(x, *, mark_step):
            y = x.view(2, 2)
            y.add_(1)
            z = x + x

            if mark_step:
                torch._lazy.mark_step()

            # y and x should contiue to be aliased after the mark_step call.
            y.add_(1)
            return x


        out_ref = foo(inp, mark_step=False)
        out = foo(inp_lazy, mark_step=True)
        # out will have some pending mutations, which will be synced by the .cpu() call.
        torch.testing.assert_close(out_ref.cpu(), out.cpu())

    def test_tensor_ctr(self):
        test_device = get_test_device()
        inp = torch.tensor([[1, 2, 3, 4, 5]], device=test_device)
        inp_lazy = torch.tensor([[1, 2, 3, 4, 5]], device='lazy')

        def foo(x):
            # Calling a view op to ensure that functionalization wrapping occurs.
            return x.view(-1)

        out_ref = foo(inp)
        out = foo(inp_lazy)
        torch.testing.assert_close(out_ref.cpu(), out.cpu())


class TestLazyOpInfo(TestCase):

    @ops([op for op in op_db
          if op.name in LAZY_OPS_LIST
          and op.name not in SKIP_RUNTIME_ERROR_LIST
          and op.name not in FUNCTIONAL_DECOMPOSE_LIST
          ], allowed_dtypes=(torch.float,))
    def test_dispatched_to_lazy(self, device, dtype, op):
        def get_name(op):
            l = [op.name]
            if op.variant_test_name != '':
                l.append(op.variant_test_name)
            return '.'.join(l)

        global HAS_SYMINT_SUFFIX, FALLBACK_LIST
        samples = op.sample_inputs("lazy", dtype, requires_grad=False)
        sample = list(samples)[0]
        args = [sample.input] + list(sample.args)
        kwargs = sample.kwargs
        torch._lazy.mark_step()
        torch._lazy.wait_device_ops()
        torch._lazy.metrics.reset()

        r = op(*args, **kwargs)
        torch._lazy.mark_step()
        torch._lazy.wait_device_ops()
        prefix = "aten" if op.name in FALLBACK_LIST else "lazy"
<<<<<<< HEAD
        symint_suffix = "_symint" if op.name in HAS_SYMINT_SUFFIX else ""
        found = f"{prefix}::{op.name}{symint_suffix}" in remove_suffixes(torch._lazy.metrics.counter_names())
        # check aliases
        if not found:
            for alias in op.aliases:
                alias_found = f"{prefix}::{alias.name}" in remove_suffixes(torch._lazy.metrics.counter_names())
                found = found or alias_found
                if found:
                    break
        self.assertTrue(found)
=======
        cand_names = [
            f"{prefix}::{op.name}",
            f"{prefix}::{op.name}_symint",
        ]
        for alias in op.aliases:
            cand_names.extend([
                f"{prefix}::{alias.name}",
                f"{prefix}::{alias.name}_symint",
            ])
        for name in cand_names:
            if name in remove_suffixes(torch._lazy.metrics.counter_names()):
                break
        else:
            self.fail("none of {cand_names} was not found in: {remove_suffixes(torch._lazy.metrics.counter_names())}")
>>>>>>> 8eee5ec7


    @ops([op for op in op_db if op.name in LAZY_OPS_LIST and op.name not in SKIP_RUNTIME_ERROR_LIST | SKIP_INCORRECT_RESULTS_LIST], allowed_dtypes=(torch.float,))  # noqa: B950
    def test_correctness(self, device, dtype, op):

        test_device = get_test_device()

        def clone_to_device(input, dev):
            if isinstance(input, torch.Tensor):
                return input.detach().clone().to(device=dev)
            if isinstance(input, Sequence) and not isinstance(input, str):
                return tuple(map(functools.partial(clone_to_device, dev=dev), input))
            return input

        def assert_allclose_rec(t):
            a, b = t
            self.assertEqual(type(a), type(b))
            if isinstance(a, torch.Tensor):
                self.assertTrue(torch.allclose(clone_to_device(a, test_device), b, atol=1e-4))

            if isinstance(a, Sequence):
                map(assert_allclose_rec, zip(a, b))

        samples = op.sample_inputs("lazy", dtype, requires_grad=False)
        for sample in samples:
            args = [sample.input] + list(sample.args)
            kwargs = sample.kwargs
            copy_args = clone_to_device(args, test_device)

            r_exp = op(*copy_args, **kwargs)
            r_actual = op(*args, **kwargs)

            assert_allclose_rec((r_actual, r_exp))

    @ops([op for op in op_db if op.name in LAZY_OPS_LIST and op.name not in SKIP_RUNTIME_ERROR_LIST | SKIP_INCORRECT_RESULTS_LIST], allowed_dtypes=(torch.float,))  # noqa: B950
    def test_correctness_with_reusing_ir(self, device, dtype, op):
        torch._lazy.config.set_reuse_ir(True)
        test_device = get_test_device()

        def clone_to_device(input, dev):
            if isinstance(input, torch.Tensor):
                return input.detach().clone().to(device=dev)
            if isinstance(input, Sequence) and not isinstance(input, str):
                return tuple(map(functools.partial(clone_to_device, dev=dev), input))
            return input

        def assert_allclose_rec(t):
            a, b = t
            self.assertEqual(type(a), type(b))
            if isinstance(a, torch.Tensor):
                self.assertTrue(torch.allclose(clone_to_device(a, test_device), b, atol=1e-4))

            if isinstance(a, Sequence):
                map(assert_allclose_rec, zip(a, b))

        samples = op.sample_inputs("lazy", dtype, requires_grad=False)
        for sample in samples:
            args = [sample.input] + list(sample.args)
            kwargs = sample.kwargs
            copy_args = clone_to_device(args, test_device)

            r_exp = op(*copy_args, **kwargs)
            r_actual = op(*args, **kwargs)

            torch._lazy.mark_step()
            assert_allclose_rec((r_actual, r_exp))

        torch._lazy.ir_cache.reset()
        torch._lazy.config.set_reuse_ir(False)



# TODO: after we move to master, add Lazy as a new Device here:
# https://github.com/pytorch/pytorch/blob/master/torch/testing/_internal/common_device_type.py#L532
instantiate_device_type_tests(TestLazyOpInfo, globals(), only_for="cpu")


class TestLazyDynamicOps(TestCase):
    @classmethod
    def setUpClass(cls) -> None:
        # Setup the dynamic shape mode
        cls.old_ssa_mode = torch._C._lazy._get_symbolic_shape_mode()
        torch._C._lazy._set_symbolic_shape_mode(True)
        return super().setUpClass()

    @classmethod
    def tearDownClass(cls) -> None:
        torch._C._lazy._set_symbolic_shape_mode(cls.old_ssa_mode)
        return super().tearDownClass()

    def test_nonzero_dynamic(self):
        # Test that nonzero gives upper bounds sizes when symbolic shape mode is enabled
        test_device = get_test_device()
        x1 = torch.tensor([[0, 1.0, 2.0], [3.0, 0, 0]], device=test_device, requires_grad=True)
        x1_lazy = clone_move(x1)
        x2_lazy = torch.nonzero(x1_lazy)

        # FIXME: Add bindings to get upper bounds
        # self.assertEqual(tuple(x2_lazy.size()), (6, 2))

        # We should still be able to instantiate it and get the actual result
        x2_eager = x2_lazy.cpu()
        self.assertEqual(tuple(x2_eager.size()), (3, 2))


if __name__ == '__main__':
    run_tests()<|MERGE_RESOLUTION|>--- conflicted
+++ resolved
@@ -186,33 +186,16 @@
         torch._lazy.mark_step()
         torch._lazy.wait_device_ops()
         prefix = "aten" if op.name in FALLBACK_LIST else "lazy"
-<<<<<<< HEAD
         symint_suffix = "_symint" if op.name in HAS_SYMINT_SUFFIX else ""
         found = f"{prefix}::{op.name}{symint_suffix}" in remove_suffixes(torch._lazy.metrics.counter_names())
         # check aliases
         if not found:
             for alias in op.aliases:
-                alias_found = f"{prefix}::{alias.name}" in remove_suffixes(torch._lazy.metrics.counter_names())
+                alias_found = f"{prefix}::{alias.name}{symint_suffix}" in remove_suffixes(torch._lazy.metrics.counter_names())
                 found = found or alias_found
                 if found:
                     break
         self.assertTrue(found)
-=======
-        cand_names = [
-            f"{prefix}::{op.name}",
-            f"{prefix}::{op.name}_symint",
-        ]
-        for alias in op.aliases:
-            cand_names.extend([
-                f"{prefix}::{alias.name}",
-                f"{prefix}::{alias.name}_symint",
-            ])
-        for name in cand_names:
-            if name in remove_suffixes(torch._lazy.metrics.counter_names()):
-                break
-        else:
-            self.fail("none of {cand_names} was not found in: {remove_suffixes(torch._lazy.metrics.counter_names())}")
->>>>>>> 8eee5ec7
 
 
     @ops([op for op in op_db if op.name in LAZY_OPS_LIST and op.name not in SKIP_RUNTIME_ERROR_LIST | SKIP_INCORRECT_RESULTS_LIST], allowed_dtypes=(torch.float,))  # noqa: B950
