--- conflicted
+++ resolved
@@ -1258,14 +1258,9 @@
         if result is not None:
             return result
 
-<<<<<<< HEAD
-class TestTorchTidyProfiler(ProfilerTestCase):
+class TestTorchTidyProfiler(TestCase):
 
     def test_pointers_and_ids(self):
-=======
-class TestTorchTidyProfiler(TestCase):
-    def test_pointers(self):
->>>>>>> 17b39dd1
         a = torch.randn(4, 3)
         a_initial_storage_data = a.storage().data_ptr()
 
