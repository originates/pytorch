--- conflicted
+++ resolved
@@ -107,15 +107,10 @@
 
 
 def get_base_commit(sha1: str) -> str:
-<<<<<<< HEAD
     # lazy_tensor_staging is a hack to replace master to avoid some CI issues. Don't merge it.
-    return subprocess.check_output(
-        ["git", "merge-base", sha1, "origin/lazy_tensor_staging"],
-=======
-    default_branch = f"origin/{os.environ.get('GIT_DEFAULT_BRANCH', 'master')}"
+    default_branch = f"origin/{os.environ.get('GIT_DEFAULT_BRANCH', 'lazy_tensor_staging')}"
     return subprocess.check_output(
         ["git", "merge-base", sha1, default_branch],
->>>>>>> e084e266
         encoding="ascii",
     ).strip()
 
