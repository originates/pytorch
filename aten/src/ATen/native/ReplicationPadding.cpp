--- conflicted
+++ resolved
@@ -43,15 +43,9 @@
       " Calculated output W: ", owidth);
 
   if (input.ndimension() == 2) {
-<<<<<<< HEAD
-    set_output_raw_strided(0, {nslices, owidth}, {}, input.options());
-  } else {
-    set_output_raw_strided(0, {nbatch, nslices, owidth}, {}, input.options());
-=======
     set_output({nslices, owidth}, input.options());
   } else {
     set_output({nbatch, nslices, owidth}, input.options());
->>>>>>> 8d93f6b4
   }
 }
 
@@ -84,11 +78,7 @@
       "gradOutput width unexpected. Expected: ", owidth,
       " Got: ", gradOutput.size(dimw));
 
-<<<<<<< HEAD
-  set_output_raw_strided(0, input.sizes(), {}, input.options());
-=======
   set_output(input.sizes(), input.options());
->>>>>>> 8d93f6b4
 }
 
 TORCH_META_FUNC(replication_pad2d) (
@@ -132,15 +122,9 @@
       " Calculated output H: ", oheight, " W: ", owidth);
 
   if (input.dim() == 3) {
-<<<<<<< HEAD
-    set_output_raw_strided(0, {nslices, oheight, owidth}, {}, input.options());
-  } else {
-    set_output_raw_strided(0, {nbatch, nslices, oheight, owidth}, {}, input.options());
-=======
     set_output({nslices, oheight, owidth}, input.options());
   } else {
     set_output({nbatch, nslices, oheight, owidth}, input.options());
->>>>>>> 8d93f6b4
   }
 }
 
@@ -229,15 +213,9 @@
 
   /* resize output */
   if (input.dim() == 4) {
-<<<<<<< HEAD
-    set_output_raw_strided(0, {nslices, odepth, oheight, owidth}, {}, input.options());
-  } else {
-    set_output_raw_strided(0, {nbatch, nslices, odepth, oheight, owidth}, {}, input.options());
-=======
     set_output({nslices, odepth, oheight, owidth}, input.options());
   } else {
     set_output({nbatch, nslices, odepth, oheight, owidth}, input.options());
->>>>>>> 8d93f6b4
   }
 }
 
