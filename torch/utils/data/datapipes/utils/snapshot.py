from torch.utils.data.datapipes.datapipe import IterDataPipe
from torch.utils.data.graph_settings import apply_shuffle_seed

__all__ = [
    "simple_fast_forward_graph",
    "fast_forward_graph",
]


<<<<<<< HEAD
def simple_fast_forward_graph(datapipe: IterDataPipe, n_iterations: int) -> None:
=======
# TODO: Caveats
#   1. Caller (either the ReadingService or DataLoader) must pass in the initial RNG
#   2. `in_batch_shuffle` and `bucketbatch` are not compatible with this because they currently
#      lack the option to `set_seed`.

def simple_fast_forward_graph(datapipe: IterDataPipe, n_iterations: int, rng=None) -> None:
>>>>>>> bfe583b0
    r"""
    This function will fast-forward the given DataPipe by ``n_iterations``, and in the process,
    fast-forward its parent DataPipes as well at the cost of re-doing every computation.
    For instance, applying this function to the final DataPipe of a graph will fast-forward
    every DataPipe within the graph.

    This can also be used on source nodes within DataPipe graph with no input DataPipe.

    Note:
        This is the simplest but least efficient way to fast-forward a DataPipe. Usage of other fast-forwarding
        methods (custom ones if necessary) are recommended.

    Args:
        datapipe: IterDataPipe to be fast-forwarded
        n_iterations: number of iterations to fast-forward
        rng: ``Optional[torch.Generator]``. If not ``None``, this RNG will be used for shuffling. The generator
            should be in its `initial` state as it was first passed into ``DataLoader`` or ``ReadingService``.
    """
    apply_shuffle_seed(datapipe, rng)

    # Fast-forward only when the DP has recently been restored. Is this necessary?
    # if self._restored:
    remainder = n_iterations
    it = iter(datapipe)
    while remainder > 0:
        try:
            next(it)
            remainder -= 1
        except StopIteration:
            raise RuntimeError(f"Fast-forward {datapipe} by {n_iterations} iterations"
                               "exceeds the number of samples available.")
    datapipe._fast_forward_iterator = it
    # This will prevent the DataPipe from resetting in the `iter()` call
    # If another DataPipe is consuming it, it won't have to start over again
<<<<<<< HEAD
    datapipe._restored = True


def fast_forward_graph(datapipe: IterDataPipe, n_iterations: int) -> None:

    # 1. Get a graph of the datapipe
    # 2. Traverse from output toward source, label fast-forward strategy for each
    # 2.a. If nothing is available for that node, use `simple_fast_forward_graph` up-to that point, you can stop there,
    #      and mark that as source
    # 3. Starting from the source, fast-forward each node down, assuming the inputs have been fast-forwarded properly.

    # There are 3 fast-forwarding strategy
    # 1. Source - fast-forward by
    # 2. Stateless -
    # 3. Stateful - restore buffer (may need custom fast-forward function)
    pass
=======
    datapipe._restored = True
>>>>>>> bfe583b0
<|MERGE_RESOLUTION|>--- conflicted
+++ resolved
@@ -7,16 +7,12 @@
 ]
 
 
-<<<<<<< HEAD
-def simple_fast_forward_graph(datapipe: IterDataPipe, n_iterations: int) -> None:
-=======
 # TODO: Caveats
 #   1. Caller (either the ReadingService or DataLoader) must pass in the initial RNG
 #   2. `in_batch_shuffle` and `bucketbatch` are not compatible with this because they currently
 #      lack the option to `set_seed`.
 
 def simple_fast_forward_graph(datapipe: IterDataPipe, n_iterations: int, rng=None) -> None:
->>>>>>> bfe583b0
     r"""
     This function will fast-forward the given DataPipe by ``n_iterations``, and in the process,
     fast-forward its parent DataPipes as well at the cost of re-doing every computation.
@@ -51,7 +47,6 @@
     datapipe._fast_forward_iterator = it
     # This will prevent the DataPipe from resetting in the `iter()` call
     # If another DataPipe is consuming it, it won't have to start over again
-<<<<<<< HEAD
     datapipe._restored = True
 
 
@@ -67,7 +62,4 @@
     # 1. Source - fast-forward by
     # 2. Stateless -
     # 3. Stateful - restore buffer (may need custom fast-forward function)
-    pass
-=======
-    datapipe._restored = True
->>>>>>> bfe583b0
+    pass