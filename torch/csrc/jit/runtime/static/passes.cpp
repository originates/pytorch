--- conflicted
+++ resolved
@@ -747,10 +747,7 @@
   AliasDb alias_db(
       graph,
       /*isFrozen=*/false);
-<<<<<<< HEAD
-=======
   // replacement contains (old_node, new_node, list_unpack_node)
->>>>>>> 849c6a52
   const std::vector<Value*> graph_outputs(
       graph->outputs().begin(), graph->outputs().end());
   std::vector<std::tuple<Node*, Node*, Node*>> replacement;
