import copy
import torch
import operator
import warnings
from torch.fx import (
    GraphModule,
)
from torch.fx.graph import (
    Graph,
    Node,
)
from torch.fx.node import Argument

from ..quantize import (
    propagate_qconfig_,
)
from ..observer import (
    ObserverBase,
)
from ..qconfig import (
    obs_or_fq_ctr_equals,
    float16_dynamic_qconfig,
    float16_static_qconfig,
    is_reuse_input_qconfig,
    QConfigAny,
)
from ..qconfig_mapping import (
    _FIXED_QPARAMS_OP_TO_OBSERVER,
    QConfigMapping,
)
from ..qconfig_mapping_utils import (
    get_flattened_qconfig_dict,
    update_qconfig_for_qat,
)
from .qconfig_mapping_utils import (
    generate_qconfig_map,
    update_qconfig_for_fusion,
)

from .quantization_patterns import (
    QuantizeHandler,
)

from torch.ao.quantization.quantization_types import (
    Pattern,
    NodePattern,
)

from torch.ao.quantization import FixedQParamsFakeQuantize

from ._equalize import (
    is_equalization_observer,
    node_supports_equalization,
)

from .graph_module import (
    ObservedGraphModule,
    ObservedStandaloneGraphModule,
)

from .pattern_utils import (
    sorted_patterns_dict,
)

from .match_utils import (
    _MatchResultWithQConfig,
    find_matches,
)

from ..utils import _parent_name
from .utils import (
<<<<<<< HEAD
    _validate_qconfig_against_dtype_config,
=======
    _insert_dequant_stubs_for_custom_module_lstm_output,
    _is_custom_module_lstm,
    _maybe_get_custom_module_lstm_from_node_arg,
>>>>>>> 23a40953
    get_custom_module_class_keys,
    all_node_args_have_no_tensors,
    assert_and_get_unique_device,
    get_non_observable_arg_indexes_and_types,
    get_new_attr_name_with_prefix,
    node_arg_is_weight,
    node_arg_is_bias,
    NON_QUANTIZABLE_WEIGHT_OPS,
)

from torch.ao.quantization.quantize import (
    is_activation_post_process,
    convert
)

from ..utils import (
    get_qconfig_dtypes,
    get_swapped_custom_module_class,
    activation_is_statically_quantized,
    activation_is_int8_quantized,
)

from ..backend_config.utils import (
    get_pattern_to_dtype_configs,
    get_module_to_qat_module,
    get_fusion_pattern_to_root_node_getter,
)
from ..backend_config import (
    BackendConfig,
    DTypeConfig,
    get_native_backend_config,
)
from .backend_config_utils import (
    get_pattern_to_quantize_handlers,
)

from .custom_config import (
    PrepareCustomConfig,
    StandaloneModuleConfigEntry,
)

from typing import Any, Dict, List, Optional, Set, Tuple, Type, Union
from collections import defaultdict


# TODO: revisit this list. Many helper methods shouldn't be public
__all__ = [
    "DO_NOT_OBS_DTYPE_LIST",
    "add_matched_node_name_to_set",
    "get_arg_target_is_dynamic_as_input_to_node",
    "get_arg_target_dtype_as_input_to_node",
    "get_arg_target_dtype_as_output",
    "get_target_activation_dtype_for_node",
    "get_standalone_module_configs",
    "insert_observer",
    "insert_observers_for_model",
    "is_activation_post_process_node",
    "is_input_arg_dtype_supported_by_backend",
    "is_observer_in_same_graph",
    "is_output_dtype_supported_by_backend",
    "maybe_insert_input_equalization_observers_for_node",
    "maybe_insert_input_observer_for_arg_or_kwarg",
    "maybe_insert_input_observers_for_node",
    "maybe_insert_observers_before_graph_output",
    "maybe_insert_output_observer_for_node",
    "maybe_make_input_output_share_observers",
    "maybe_propagate_dtype_for_node",
    "prepare",
    "propagate_dtypes_for_known_nodes",
    "qat_swap_modules",
    "remove_output_observer",
    "run_prepare_fx_on_standalone_modules",
    "save_state",
    "swap_custom_module_to_observed",
]


# list of dtypes to not add observers to
DO_NOT_OBS_DTYPE_LIST = [int, float, torch.bool, None]

def is_activation_post_process_node(node: Node, modules: Dict[str, torch.nn.Module]) -> bool:
    return isinstance(node, torch.fx.Node) and node.op == "call_module" and \
        is_activation_post_process(modules[str(node.target)])

def is_input_arg_dtype_supported_by_backend(
    arg: Argument,
    node: Node,
    node_name_to_target_dtype: Dict[str, Dict[str, Optional[Tuple[Union[torch.dtype, type], bool]]]],
    dtype_config: DTypeConfig,
    backend_config: BackendConfig,
) -> bool:
    """ Check if the configured qconfig for the argument
    is supported by the backend or not
    """
    if isinstance(arg, (list, tuple)):
        return all(is_input_arg_dtype_supported_by_backend(a, node, node_name_to_target_dtype,
                                                           dtype_config, backend_config) for a in arg)
    if not isinstance(arg, Node):
        return True
    # TODO: support check for standalone module
    is_weight = node_arg_is_weight(node, arg, backend_config)
    is_bias = node_arg_is_bias(node, arg, backend_config)
    is_activation = not is_weight and not is_bias
    if is_activation:
        qconfig_info = node_name_to_target_dtype[node.name].get(
            "input_activation_dtype")
        if qconfig_info is not None:
            qconfig_dtype, qconfig_is_dynamic = qconfig_info
        else:
            qconfig_dtype, qconfig_is_dynamic = None, None
        # TODO(future PR): remove the cast to bool below after figuring
        # out why backend_config has is_dynamic set to None in some cases.
        return (dtype_config.input_dtype.dtype is None) or \
            (dtype_config.input_dtype.dtype == qconfig_dtype and
             bool(dtype_config.is_dynamic) == bool(qconfig_is_dynamic))
    elif is_weight:
        weight_dtype = dtype_config.weight_dtype.dtype
        return weight_dtype is None or \
            node_name_to_target_dtype[node.name]["weight_dtype"][0] == weight_dtype  # type: ignore[index]
    else:  # bias
        bias_dtype = dtype_config.bias_dtype
        return bias_dtype is None or \
            node_name_to_target_dtype[node.name]["bias_dtype"][0] == bias_dtype  # type: ignore[index]

def is_output_dtype_supported_by_backend(
    node: Node,
    node_name_to_target_dtype: Dict[str, Dict[str, Optional[Tuple[Union[torch.dtype, type], bool]]]],
    dtype_config: DTypeConfig,
) -> bool:
    """ Check if the configured qconfig for the output
    is supported by the backend or not
    """
    output_dtype = dtype_config.output_dtype.dtype
    return output_dtype is None or \
        output_dtype == node_name_to_target_dtype[node.name]["output_activation_dtype"][0]  # type: ignore[index]

def is_observer_in_same_graph(node, modules, node_name_to_target_dtype):
    """ Check if observer in same graph
    when the node output is not fp32 and input is 'placeholder'
    the input is assumed to be quantized, so it is observed
    in a different place rather than not observed.
    """
    node_output_dtype = get_arg_target_dtype_as_output(node, modules, node_name_to_target_dtype)
    if len(node.args) > 0 and isinstance(node.args[0], Node):
        if node_output_dtype == torch.quint8 and node.args[0].op == 'placeholder':
            return False
    return True

def _is_pattern_dtype_config_and_qconfig_supported_by_backend(
    pattern: Optional[Pattern],
    matched_node_pattern: Optional[List[Node]],
    node_name_to_target_dtype: Dict[str, Dict[str, Optional[Tuple[Union[torch.dtype, type], bool]]]],
    qconfig: QConfigAny,
    backend_config: BackendConfig,
) -> bool:
    """ Check is the dtype configuration of a pattern is supported by
    the backend or not. If so, also validate whether the qconfig satisfies
    constraints in the supported dtype config, if any.
    """
    if backend_config is None or pattern is None:
        return True
    assert matched_node_pattern is not None and len(matched_node_pattern) >= 1
    pattern_to_dtype_configs = get_pattern_to_dtype_configs(backend_config)
    dtype_configs: List[DTypeConfig] = pattern_to_dtype_configs.get(pattern, [])

    # TODO: this only works for one input and one output patterns, need to generalize to multiple
    # inputs/output
    root_node = _default_root_node_getter(matched_node_pattern)
    input_node = root_node
    output_node = matched_node_pattern[0]
    for dtype_config in dtype_configs:
        # check if arg dtype are supported
        supported = True
        for arg in list(input_node.args) + list(input_node.kwargs.values()):
            supported = supported and is_input_arg_dtype_supported_by_backend(
                arg, input_node, node_name_to_target_dtype, dtype_config, backend_config)
        # check if output dtype is supported
        supported = supported and is_output_dtype_supported_by_backend(
            output_node, node_name_to_target_dtype, dtype_config)
        if supported:
            _validate_qconfig_against_dtype_config(qconfig, dtype_config, pattern)
            return True
    return False

def get_standalone_module_configs(
    node: Node,
    modules: Dict[str, torch.nn.Module],
    prepare_custom_config: PrepareCustomConfig,
    parent_qconfig: QConfigAny,
    parent_backend_config: Optional[BackendConfig],
) -> Tuple[QConfigMapping, Tuple[Any, ...], PrepareCustomConfig, Optional[BackendConfig]]:
    """
    Returns the standalone module QConfigMapping and PrepareCustomConfig
    for `node`, assuming that the module pointed to by `node` is
    a standalone modules.
    """
    module_name = str(node.target)
    module_type = type(modules[module_name])  # type: ignore[index]
    # name config has precedence over type config
    config_entry = StandaloneModuleConfigEntry(None, (), None, None)
    config_entry = prepare_custom_config.standalone_module_classes.get(module_type, config_entry)
    config_entry = prepare_custom_config.standalone_module_names.get(module_name, config_entry)
    # fallback to use parent module's qconfig if user didn't specify qconfig dict
    qconfig_mapping = config_entry.qconfig_mapping or QConfigMapping().set_global(parent_qconfig)
    example_inputs = config_entry.example_inputs
    prepare_custom_config = config_entry.prepare_custom_config or PrepareCustomConfig()
    backend_config = config_entry.backend_config or parent_backend_config
    return (qconfig_mapping, example_inputs, prepare_custom_config, backend_config)

def qat_swap_modules(
        root: torch.nn.Module,
        module_to_qat_module: Dict[Pattern, Type[torch.nn.Module]]) -> None:
    convert(root, mapping=module_to_qat_module, inplace=True, remove_qconfig=False)

def add_matched_node_name_to_set(matched_node_pattern: NodePattern, s: Set[str]):
    if isinstance(matched_node_pattern, Node):
        s.add(matched_node_pattern.name)
    elif isinstance(matched_node_pattern, (list, tuple)):
        for maybe_node in matched_node_pattern:
            add_matched_node_name_to_set(maybe_node, s)

# this is temporary, will be removed soon
def _default_root_node_getter(node_pattern):
    while not isinstance(node_pattern, Node):
        node_pattern = node_pattern[-1]
    return node_pattern

def insert_observer(
    node: Node,
    observer: ObserverBase,
    model: torch.nn.Module,
    modules: Dict[str, torch.nn.Module],
    graph: Graph,
) -> Node:
    """
    Attaches `observer` to `model`, and creates a node which calls
    `observer` on the output of `node`.
    """
    model_device = assert_and_get_unique_device(model)
    if model_device:
        observer.to(model_device)
    # add observer module as attribute
    if is_equalization_observer(observer):
        prefix = node.name + '_equalization_process_'
    else:
        prefix = 'activation_post_process_'
    get_new_observer_name = get_new_attr_name_with_prefix(prefix)
    observer_name = get_new_observer_name(model)
    setattr(model, observer_name, observer)
    modules[observer_name] = observer
    with graph.inserting_after(node):
        new_obs = graph.create_node(
            'call_module', observer_name, (node,), {})
    return new_obs

def get_target_activation_dtype_for_node(
    node: Node,
    qconfig: QConfigAny,
    inputs_seen_counter: int,
    outputs_seen_counter: int,
    input_quantized_idxs: List[int],
    output_quantized_idxs: List[int],
    qhandler: Optional[QuantizeHandler],
    modules: Dict[str, torch.nn.Module],
    cache_for_no_tensor_check: Dict[Node, bool],
) -> Dict[str, Optional[Tuple[Union[torch.dtype, type], bool]]]:
    """
    For each op attribute in the op's input activation, output activation,
    weight, bias - returns the settings of dtype and is_dynamic we expect
    for the `quantize` call in the reference model representation, or None
    if there is no `quantize` call needed.

    For example, if we have a node corresponding to `op0` in

      x0 -> op0 -> x1

    And we want a reference quantized representation to be

      x0 -> quant_static -> dequant -> op0 -> quant_dynamic -> dequant -> x1

    Then this function will return

      {
        'input_activation': {'dtype': torch.quint8, is_dynamic: False},
        'output_activation': {'dtype': torch.quint8, is_dynamic: True},
      }

    Note: this is for activations only, weight dtypes are not handled here.

    TODO(future PR, if needed): explicitly spell out the non-Tensor
    dtypes.
    """
    if node.op == 'placeholder':
        if inputs_seen_counter in input_quantized_idxs:
            return {
                "input_activation_dtype": (torch.quint8, False),
                "output_activation_dtype": (torch.quint8, False),
            }
        else:
            # if dtype is fp32 (default), do nothing
            # note: other dtypes are not supported
            return {
                "input_activation_dtype": (torch.float, False),
                "output_activation_dtype": (torch.float, False),
            }

    elif node.op in ('call_module', 'call_method', 'call_function'):
        args_have_no_tensors = \
            all_node_args_have_no_tensors(
                node, modules, cache_for_no_tensor_check)
        if args_have_no_tensors:
            return {
                "input_activation_dtype": None,
                "output_activation_dtype": None,
            }

        # TODO(future PR): consider stopping matching getitem
        is_getitem = node.op == 'call_function' and \
            node.target == operator.getitem
        if is_getitem:
            return {
                "input_activation_dtype": (torch.float, False),
                "output_activation_dtype": (torch.float, False),
            }

        # get qconfig to determine the eventual dtype of this node
        if qconfig is not None:
            if qhandler is not None and qhandler.input_output_observed():
                act_dtype, weight_dtype, act_compute_dtype = \
                    get_qconfig_dtypes(qconfig)
                input_act_is_dynamic = act_compute_dtype is not None

                # Currently `QConfig` only has one `activation` field.
                # For static quantization, it is reused for both input
                # and output activation. For dynamic quantization, this
                # field is currently only used for the input activation,
                # with the output activation being in fp32.
                # In the future this may change as we add more fields
                # to the `QConfig` object.
                output_act_dtype = act_dtype \
                    if input_act_is_dynamic is not True else torch.float

                bias_dtype = torch.float16 \
                    if (
                        act_dtype == torch.float16
                        and weight_dtype == torch.float16
                        and act_compute_dtype is None
                    ) else torch.float
                return {
                    "input_activation_dtype": (act_dtype, input_act_is_dynamic),
                    "weight_dtype": (weight_dtype, False),
                    "bias_dtype": (bias_dtype, False),
                    "output_activation_dtype": (output_act_dtype, False),
                }
        return {
            "input_activation_dtype": (torch.float, False),
            "output_activation_dtype": (torch.float, False),
        }

    elif node.op == 'get_attr':
        return {
            "input_activation_dtype": (torch.float, False),
            "output_activation_dtype": (torch.float, False),
        }

    elif node.op == 'output':
        if outputs_seen_counter in output_quantized_idxs:
            return {
                "input_activation_dtype": (torch.quint8, False),
                "output_activation_dtype": (torch.quint8, False),
            }
        else:
            # if dtype is fp32 (default), do nothing
            # note: other dtypes are not supported
            return {
                "input_activation_dtype": (torch.float, False),
                "output_activation_dtype": (torch.float, False),
            }

    else:
        raise AssertionError(f'need to handle {node.format_node()}')

def get_arg_target_dtype_as_output(
    arg: Node,
    modules: Dict[str, torch.nn.Module],
    node_name_to_target_dtype: Dict[str, Dict[str, Optional[Tuple[Union[torch.dtype, type], bool]]]],
) -> Optional[Union[torch.dtype, type]]:
    """ Get the target output activation dtype for
    the argument in the original graph, skipping inserted observers
    We are assuming that the observers are inserted correctly, and the dtype for
    argument in quantized graph will match what is specified by the qconfig
    """
    assert isinstance(arg, Node)
    # Custom module LSTM output is a tuple that we broke down into the internal nodes in order
    # to insert DeQuantStubs (see `_insert_dequant_stubs_for_custom_module_lstm_output`).
    # Since we modified the graph in this case, we must trace back from the args through
    # the specific nodes we added in order to reach the original LSTM node. Otherwise, we would
    # not be able to accurately detect whether this node is a consumer of custom module LSTM.
    custom_module_lstm_node = _maybe_get_custom_module_lstm_from_node_arg(arg, modules)
    if custom_module_lstm_node is not None:
        return node_name_to_target_dtype[custom_module_lstm_node.name]["output_activation_dtype"][0]  # type: ignore[index]
    elif is_activation_post_process_node(arg, modules):
        observed_arg = arg.args[0]
        assert isinstance(observed_arg, Node), "Currently we only support observing Node"
        return node_name_to_target_dtype[observed_arg.name]["output_activation_dtype"][0]  # type: ignore[index]
    else:
        target_dtype_info = \
            node_name_to_target_dtype[arg.name]["output_activation_dtype"]
        if target_dtype_info is not None:
            return target_dtype_info[0]
        else:
            return None

def get_arg_target_dtype_as_input_to_node(
    arg: Node,
    node: Node,
    modules: Dict[str, torch.nn.Module],
    node_name_to_target_dtype: Dict[str, Dict[str, Optional[Tuple[Union[torch.dtype, type], bool]]]],
    backend_config: BackendConfig,
) -> Optional[Union[torch.dtype, type]]:
    """ Get the target argument dtype for the argument `arg`, as input
    to node `node`
    """
    assert isinstance(arg, Node)
    is_weight = node_arg_is_weight(node, arg, backend_config)
    is_bias = node_arg_is_bias(node, arg, backend_config)
    is_activation = not is_weight and not is_bias
    if is_activation:
        return node_name_to_target_dtype[node.name]["input_activation_dtype"][0]  # type: ignore[index]
    elif is_weight:
        if node.target in NON_QUANTIZABLE_WEIGHT_OPS:
            return None
        else:
            return node_name_to_target_dtype[node.name]["weight_dtype"][0]  # type: ignore[index]
    else:
        return node_name_to_target_dtype[node.name]["bias_dtype"][0]  # type: ignore[index]

def get_arg_target_is_dynamic_as_input_to_node(
    arg: Node,
    node: Node,
    modules: Dict[str, torch.nn.Module],
    node_name_to_target_dtype: Dict[str, Dict[str, Tuple[Union[torch.dtype, type, None], bool]]],
    backend_config: BackendConfig,
) -> bool:
    """ Get the target argument dtype for the argument `arg`, as input
    to node `node`
    """
    assert isinstance(arg, Node)
    is_weight = node_arg_is_weight(node, arg, backend_config)
    is_bias = node_arg_is_bias(node, arg, backend_config)
    is_activation = not is_weight and not is_bias
    if is_activation and \
       "input_activation_dtype" in node_name_to_target_dtype[node.name]:
        return node_name_to_target_dtype[node.name]["input_activation_dtype"][1]
    else:
        return False

def maybe_insert_input_observer_for_arg_or_kwarg(
    node: Union[Node, Any],
    arg: Argument,
    qconfig: QConfigAny,
    model: torch.nn.Module,
    modules: Dict[str, torch.nn.Module],
    graph: Graph,
    node_name_to_target_dtype: Dict[str, Dict[str, Optional[Tuple[Union[torch.dtype, type], bool]]]],
    qhandler: Optional[QuantizeHandler],
    prepare_custom_config: PrepareCustomConfig,
    backend_config: BackendConfig,
) -> Argument:
    """
    Given a `node` and an `arg`, inserts an input observer between
    `node` and `arg` if necessary.
    """
    # for ops such as torch.cat([x0, x1]),
    # traverse through the list
    if isinstance(arg, (list, tuple)):
        new_arg_to_return = []
        for inner_arg in arg:
            new_inner_arg = maybe_insert_input_observer_for_arg_or_kwarg(
                node, inner_arg, qconfig, model, modules,
                graph, node_name_to_target_dtype,
                qhandler,
                prepare_custom_config,
                backend_config)
            new_arg_to_return.append(new_inner_arg)
        return type(arg)(new_arg_to_return)

    if not isinstance(arg, Node):
        return arg
    assert isinstance(arg, Node)
    # default (no observer)
    new_arg = arg

    is_standalone_module = qhandler is not None and qhandler.is_standalone_module()
    assert qconfig is not None
    if not is_standalone_module:
        # regular flow for most nodes, except standalone modules
        is_weight = node_arg_is_weight(node, arg, backend_config)

        is_reuse_input_qconfig_ = is_reuse_input_qconfig(qconfig)

        act_post_process_ctr = qconfig.weight if is_weight else \
            qconfig.activation

        arg_as_output_target_dtype = get_arg_target_dtype_as_output(arg, modules, node_name_to_target_dtype)
        arg_as_input_target_dtype = get_arg_target_dtype_as_input_to_node(arg,
                                                                          node,
                                                                          modules,
                                                                          node_name_to_target_dtype,
                                                                          backend_config)
        arg_as_input_target_is_dynamic = \
            get_arg_target_is_dynamic_as_input_to_node(
                arg, node, modules, node_name_to_target_dtype, backend_config)  # type: ignore[arg-type]
        needs_obs = \
            (
                # the following code block is for static quantization
                (not arg_as_input_target_is_dynamic) and
                # if the dtypes are different, we need an observer
                (arg_as_output_target_dtype != arg_as_input_target_dtype) and
                # except if the second dtype is float, a dequant will be inserted
                # without an observer in convert
                # TODO(future PR): change this so a placeholder is inserted for
                # future dequants, to make the logic easier to understand
                (arg_as_input_target_dtype != torch.float) and
                # if arg output dtype is in DO_NOT_OBS_DTYPE_LIST do not insert observer
                (arg_as_output_target_dtype not in DO_NOT_OBS_DTYPE_LIST) and
                # if qconfig is reuse_input qconfig, we won't insert extra observer for input
                not is_reuse_input_qconfig_
            ) or (
                # need to add input observer for dynamic quantization
                # only add observer for first input for now, we may need to extend
                # qconfig_dict and backend_config to support more general configurations
                # of dynamic quantization, e.g. dynamically quantizing second input, third
                # input etc.
                arg_as_input_target_is_dynamic and arg is node.args[0]
            )

    else:
        # custom flow for standalone modules
        _, _, sm_prepare_custom_config, _ = \
            get_standalone_module_configs(
                node, modules, prepare_custom_config, qconfig, backend_config)
        sm_input_quantized_idxs = sm_prepare_custom_config.input_quantized_indexes

        # for args, this is set to the index of the current arg
        # for kwargs, this is left at None
        cur_input_idx = None
        for arg_idx, arg_to_check in enumerate(node.args):
            if arg_to_check is arg:
                cur_input_idx = arg_idx
                break

        if cur_input_idx is None:
            needs_obs = False
        else:
            arg_as_output_target_dtype = get_arg_target_dtype_as_output(arg, modules, node_name_to_target_dtype)
            arg_as_input_target_dtype = torch.quint8 if cur_input_idx in sm_input_quantized_idxs \
                else torch.float
            needs_obs = (
                (arg_as_output_target_dtype != arg_as_input_target_dtype) and
                (arg_as_input_target_dtype != torch.float)
            )

        act_post_process_ctr = qconfig.activation

    if needs_obs:

        new_obs_mod = act_post_process_ctr()
        existing_obs_node = None

        # Before using the new observer, check if an observer
        # of the correct type already exists. If it does, use it.
        # This prevents duplicate observer insertions if a node is
        # used by multiple nodes.
        # TODO: this is looking into how the value is used in the future
        # we should remove this
        # removing this means we insert one observer for each use, even if they
        # have the same dtype, we can have an extra pass that removes the extra observers
        for maybe_obs_node, _ in arg.users.items():
            if maybe_obs_node.op == 'call_module':
                maybe_obs_mod = modules[maybe_obs_node.target]  # type: ignore[index]
                if (
                    type(maybe_obs_mod) == type(new_obs_mod) and
                    maybe_obs_mod.dtype == arg_as_input_target_dtype
                ):
                    existing_obs_node = maybe_obs_node
                    break

        if existing_obs_node is None:
            new_obs_node = insert_observer(
                arg, new_obs_mod, model, modules, graph)
            # override this arg to be the observed arg
            new_arg = new_obs_node
        else:
            new_arg = existing_obs_node

    return new_arg


def maybe_insert_input_observers_for_node(
    node: Node,
    qconfig: QConfigAny,
    model: torch.nn.Module,
    modules: Dict[str, torch.nn.Module],
    graph: Graph,
    node_name_to_target_dtype: Dict[str, Dict[str, Optional[Tuple[Union[torch.dtype, type], bool]]]],
    qhandler: Optional[QuantizeHandler],
    prepare_custom_config: PrepareCustomConfig,
    backend_config: BackendConfig,
) -> None:
    """
    If needed, inserts observers to the input args and kwargs of `node`.
    Note: modifies `node` inplace.

    For example, if cur_node needs an observer after prev_node, we change from

      prev_node -> cur_node

    To

      prev_node -> obs -> cur_node
    """
    if qconfig is None:
        # if quantization is turned off for this node, we do not need
        # to insert input observers
        return
    assert qconfig is not None

    # Look through every input arg.  If that arg's target dtype does not
    # match the current node's target dtype, insert an observer.
    new_args = []
    for arg in node.args:
        new_arg = maybe_insert_input_observer_for_arg_or_kwarg(
            node, arg, qconfig, model, modules, graph,
            node_name_to_target_dtype,
            qhandler,
            prepare_custom_config,
            backend_config)
        new_args.append(new_arg)

    new_kwargs = {}
    for k, kwarg in node.kwargs.items():
        new_kwarg = maybe_insert_input_observer_for_arg_or_kwarg(
            node, kwarg, qconfig, model, modules, graph,
            node_name_to_target_dtype,
            qhandler,
            prepare_custom_config,
            backend_config)
        new_kwargs[k] = new_kwarg

    # assign the new args and kwargs to the node, inplace
    node.args = tuple(new_args)
    node.kwargs = new_kwargs

def maybe_insert_input_equalization_observers_for_node(
    node: Node,
    equalization_qconfig: Any,
    model: torch.nn.Module,
    modules: Dict[str, torch.nn.Module],
    graph: Graph,
    node_name_to_target_dtype: Dict[str, Dict[str, Optional[Tuple[Union[torch.dtype, type], bool]]]],
    is_branch: bool,
    backend_config: BackendConfig,
) -> None:
    """
    If `node` needs to be equalized, find the input/weight observers it needs in
    `equalization_qconfig`, creates them, and inserts it into `graph`.

    If `node` does not need an equalization observer, returns None.
    """
    if equalization_qconfig is None or not node_supports_equalization(node, modules):
        return

    if is_branch:
        warnings.warn(
            f"Cannot equalize {node} because it is part of a branch."
        )
        return

    new_args = []
    for arg in node.args:
        if not isinstance(arg, Node) or node_arg_is_bias(node, arg, backend_config):
            new_args.append(arg)
            continue

        is_weight = node_arg_is_weight(node, arg, backend_config)

        act_eq_process_ctr = equalization_qconfig.weight if is_weight else \
            equalization_qconfig.input_activation

        new_eq_obs_mod = act_eq_process_ctr()
        new_eq_obs_node = insert_observer(
            arg, new_eq_obs_mod, model, modules, graph)

        new_args.append(new_eq_obs_node)

    # assign the new args and kwargs to the node, inplace
    node.args = tuple(new_args)

def maybe_insert_output_observer_for_node(
    node: Node,
    model: torch.nn.Module,
    modules: Dict[str, torch.nn.Module],
    graph: Graph,
    matches: Dict[str, _MatchResultWithQConfig],
    node_name_to_target_dtype: Dict[str, Dict[str, Optional[Tuple[Union[torch.dtype, type], bool]]]],
    matched_pattern: Any,
    qhandler: Optional[QuantizeHandler],
    is_qat: bool,
) -> Optional[Node]:
    """
    If `node` needs an output observer, creates it, inserts it into `graph`
    and returns it.

    If `node` does not need an output observer, returns None.
    """
    root_node, _, pattern, qhandler, qconfig = matches.get(
        node.name, (None, None, None, None, None))

    if qhandler is None:
        return None

    assert qconfig is not None
    assert node.op != 'output', 'observer insertion for outputs is handled elsewhere'

    is_standalone_module = qhandler is not None and qhandler.is_standalone_module()

    dtype, is_dynamic = node_name_to_target_dtype[node.name]["output_activation_dtype"]  # type: ignore[misc]
    should_insert_observer = dtype not in DO_NOT_OBS_DTYPE_LIST + [torch.float]
    # TODO(future PR): move the following logic to
    # should_insert_observer_for_output
    should_insert_observer = should_insert_observer and \
        activation_is_statically_quantized(qconfig)

    # we never insert observers to output of standalone module, we assume
    # if needed, they are inserted inside the standalone module
    should_insert_observer = should_insert_observer and \
        (not is_standalone_module)

    if should_insert_observer:
        act_post_process_ctr = qconfig.activation
        if activation_is_int8_quantized(qconfig):
            act_post_process_ctr = qhandler.get_activation_ctr(
                qconfig,
                matched_pattern,
                is_qat)
        observer = act_post_process_ctr()
        return insert_observer(node, observer, model, modules, graph)
    else:
        return None

def maybe_insert_observers_before_graph_output(
    graph_output_node: Node,
    output_quantized_idxs: List[int],
    node_name_to_target_dtype: Dict[str, Dict[str, Optional[Tuple[Union[torch.dtype, type], bool]]]],
    qconfig_map: Dict[str, QConfigAny],
    model: torch.nn.Module,
    modules: Dict[str, torch.nn.Module],
    graph: Graph,
) -> None:
    """
    If the output needs to be quantized and there are any nodes
    in the output which are not already observed, inserts observers
    for those nodes.
    """

    # TODO(future PR): update the output_quantized_idxs API to match
    # arbitrary data structures. There is always a single output, and
    # that output can have arbitrary nesting of values. List[int] is
    # not the right data type for this.
    assert output_quantized_idxs == [0] or output_quantized_idxs == [], \
        'unrecognized format of output_quantized_idxs'

    # Currently dequants are inserted in the convert step. So, we only
    # have to do anything if the output is hardcoded to be quantized
    if output_quantized_idxs == []:
        return
    # TODO(future PR): support more dtypes in model outputs, if necessary
    output_target_dtype = torch.quint8

    def _recursive_maybe_replace_node_with_obs(
        maybe_node: Argument,
        target_dtype: torch.dtype,
        node_name_to_target_dtype: Dict[str, Dict[str, Optional[Tuple[Union[torch.dtype, type], bool]]]],
        qconfig_map: Dict[str, QConfigAny],
        model: torch.nn.Module,
        modules: Dict[str, torch.nn.Module],
        graph: Graph,
    ) -> Argument:
        """
        Navigate an arbitrary data structure of lists, tuples, dicts.
        For each container type, recurse on all inputs. Once any Node
        is found, insert an observer if needed and do not recurse further.

        For example, given a structure of

          {'foo1': [[bar1]], 'foo2': {'foo3': [[[bar3]]]}}

        we recurse down to bar1 and bar3, observe them if necessary,
        and if we inserted an observer then replace the original node
        with its observer.

        Returns the data structure with all nodes needing observation being
        replaced by their observers.
        """
        if isinstance(maybe_node, Node):
            # check dtype of this node
            this_node_dtype = get_arg_target_dtype_as_output(
                maybe_node, modules, node_name_to_target_dtype)
            if this_node_dtype != target_dtype:
                # insert observer
                qconfig = qconfig_map.get(maybe_node.name)
                # TODO(future PR): see if we need to allow specifying qconfig
                #   on output nodes, to remove the restriction below.
                assert qconfig is not None, \
                    'Quantizing the output node without a qconfig is not supported'
                observer_mod = qconfig.activation()
                observer_node = insert_observer(
                    maybe_node, observer_mod, model, modules, graph)
                return observer_node
            else:
                return maybe_node
        elif isinstance(maybe_node, (list, tuple)):
            results = []
            for inner_node in maybe_node:
                results.append(_recursive_maybe_replace_node_with_obs(
                    inner_node, target_dtype, node_name_to_target_dtype,
                    qconfig_map, model, modules, graph))
            if isinstance(maybe_node, list):
                return results
            else:
                return tuple(results)
        elif isinstance(maybe_node, dict):
            results_dict = {}
            for k, inner_v in maybe_node.items():
                results_dict[k] = _recursive_maybe_replace_node_with_obs(
                    inner_v, target_dtype, node_name_to_target_dtype,
                    qconfig_map, model, modules, graph)
            return results_dict
        else:
            return results

    new_args = []
    for old_arg in graph_output_node.args:
        new_args.append(
            _recursive_maybe_replace_node_with_obs(
                old_arg, output_target_dtype, node_name_to_target_dtype,
                qconfig_map, model, modules, graph))

    graph_output_node.args = tuple(new_args)  # type: ignore[assignment]


def maybe_propagate_dtype_for_node(
    node: Node,
    target_dtype: Union[torch.dtype, type],
    node_name_to_target_dtype: Dict[str, Dict[str, Optional[Tuple[Union[torch.dtype, type], bool]]]],
    matches: Dict[str, _MatchResultWithQConfig],
) -> None:
    """
    Assigns `target_dtype` to `node`, setting `is_dynamic` to False. If `node`
    is a general tensor shape op
    (see GeneralTensorShapeOpQuantizeHandler in quantization_patterns.py for more details)
    also call this function recursively on
    the first argument, to propagate the dtype to the caller.
    """
    node_name_to_target_dtype[node.name]["input_activation_dtype"] = (target_dtype, False)
    node_name_to_target_dtype[node.name]["output_activation_dtype"] = (target_dtype, False)
    # if this is a copy node, propagate to first arg
    root_node, _, pattern, qhandler, qconfig = matches.get(
        node.name, (None, None, None, None, None))
    if qhandler is not None and qhandler.is_general_tensor_value_op():
        prev_node = node.args[0]
        if isinstance(prev_node, Node):
            maybe_propagate_dtype_for_node(
                prev_node, target_dtype, node_name_to_target_dtype, matches)

def propagate_dtypes_for_known_nodes(
    graph: Graph,
    node_name_to_target_dtype: Dict[str, Dict[str, Optional[Tuple[Union[torch.dtype, type], bool]]]],
    matches: Dict[str, _MatchResultWithQConfig],
) -> None:
    """
    Currently we assume that inputs to the graph are either `torch.float` or
    `torch.quint8`, which is not always correct. For ops such as
    `x.masked_fill(mask, value)`, we know that the dtype of  `mask` is a
    `BoolTensor`. Propagate this information throughout the graph.

    Note: not all dtypes in the graph will be correct after this pass, but a
    higher percentage of them will be correct. Hopefully in the future we can
    replace this with a better way to reason about dtypes of tensors.
    """
    for node in graph.nodes:
        non_observable_arg_dict = get_non_observable_arg_indexes_and_types(node)

        for arg_type in non_observable_arg_dict:
            non_observable_indices = non_observable_arg_dict[arg_type](node)

            for index in non_observable_indices:
                arg = node.args[index]

                # when an argument is a tuple, it does not show up as another node so we need to go through
                # all elements of the tuple manually
                if isinstance(arg, tuple) or isinstance(arg, list):
                    arg_list = list(arg)
                else:
                    arg_list = [arg]

                for cur_arg in arg_list:
                    # hard coded arguments show up but aren't `Node` typed and do not need dtype propgated
                    if isinstance(cur_arg, torch.fx.node.Node):
                        maybe_propagate_dtype_for_node(
                            cur_arg, arg_type, node_name_to_target_dtype, matches)

def maybe_make_input_output_share_observers(
    node: Node,
    model: torch.nn.Module,
    modules: Dict[str, torch.nn.Module],
) -> bool:
    """
    Ensures that we share an observer
    for all input arguments as well as the output argument. In detail, given
    a graph of

      x0 -> obs0 -> op -> x2
                  /
      x1 -> obs1 /

    where node obs0 points to observer instance observer0,
    obs1 points to observer1 and obs2 points to observer2, we make nodes obs1
    and ob2 point to observer0.
    Returns: whether the operation succeeded or not
    """
    first_arg = None
    # find the first non-Tensor arg
    for i in range(len(node.args)):
        if isinstance(node.args[i], (Node, list, tuple)):
            first_arg = node.args[i]
            break

    # if there is no non-Tensor arg, return directly
    if first_arg is None:
        return False

    if isinstance(first_arg, (list, tuple)):
        first_arg_arg = first_arg[0]
    elif isinstance(first_arg, Node):
        first_arg_arg = first_arg
    else:
        return False

    # if we have a graph such as
    #   observed_node -> non_observed_node -> cat
    # we need to navigate up to the first observer
    iteration_guard = 0
    while not is_activation_post_process_node(first_arg_arg, modules):
        if not isinstance(first_arg_arg, Node):
            return False
        # did not find an activation_post_process for the op
        if first_arg_arg.op == "placeholder":
            return False
        # trace back the args until we found the first Tensor/Node
        trace_back_node = None
        for i in range(len(first_arg_arg.args)):
            trace_back_node = first_arg_arg.args[i]
            if isinstance(trace_back_node, Node):
                break
        if trace_back_node is None:
            return False
        first_arg_arg = trace_back_node

        iteration_guard += 1
        if iteration_guard > 10000:
            raise AssertionError('Unable to find observer of previous node')

    assert isinstance(first_arg_arg, Node)
    target_to_use = first_arg_arg.target
    assert isinstance(target_to_use, str)
    obs_mod_to_use = modules[target_to_use]

    if isinstance(first_arg, (list, tuple)):
        # set all other input observer nodes to use that module
        for input_idx, input_arg in enumerate(first_arg):
            if input_idx == 0:
                continue
            iteration_guard = 0
            while not is_activation_post_process_node(input_arg, modules):
                # failed to trace back since no input arg for the current node
                if len(input_arg.args) < 1:
                    return False
                input_arg = input_arg.args[0]
                iteration_guard += 1
                if iteration_guard > 10000:
                    raise AssertionError('Unable to find observer of previous node')

            parent_name, name = _parent_name(input_arg.target)
            setattr(modules[parent_name], name, obs_mod_to_use)

    # set the output observer node to use that module
    for output_obs_node, _ in node.users.items():
        assert is_activation_post_process_node(output_obs_node, modules)
        parent_name, name = _parent_name(output_obs_node.target)
        setattr(modules[parent_name], name, obs_mod_to_use)

    # TODO(future PR): delete the orphaned observer modules
    return True

def remove_output_observer(
        node: Node,
        model: torch.nn.Module,
        modules: Dict[str, torch.nn.Module]):
    items = list(node.users.items())
    for output_obs_node, _ in items:
        assert is_activation_post_process_node(output_obs_node, modules)
        output_obs_node.replace_all_uses_with(node)
        model.graph.erase_node(output_obs_node)  # type: ignore[union-attr, operator]

def swap_custom_module_to_observed(
        node: Node,
        qconfig: QConfigAny,
        modules: Dict[str, torch.nn.Module],
        prepare_custom_config: PrepareCustomConfig):
    custom_module = modules[node.target]  # type: ignore[index]
    custom_module_class_mapping = prepare_custom_config.float_to_observed_mapping
    observed_custom_module_class = \
        get_swapped_custom_module_class(
            custom_module, custom_module_class_mapping, qconfig)
    observed_custom_module = \
        observed_custom_module_class.from_float(custom_module)
    parent_name, name = _parent_name(node.target)
    setattr(modules[parent_name], name, observed_custom_module)

def insert_observers_for_model(
    model: GraphModule,
    modules: Dict[str, torch.nn.Module],
    matches: Dict[str, _MatchResultWithQConfig],
    qconfig_map: Dict[str, QConfigAny],
    graph: Graph,
    prepare_custom_config: PrepareCustomConfig,
    equalization_config_map: Dict[str, Any],
    input_quantized_idxs: List[int],
    output_quantized_idxs: List[int],
    backend_config: BackendConfig,
    observed_node_names: Set[str],
    is_qat: bool,
) -> Optional[Node]:
    """
    Inserts observers, using the following high level algorithm:

    For each node in the graph:
      1. determine the target dtype of this node in the quantized graph, and save
           it for future steps
      2. determine the target dtype or all args and kwargs of this node
      3. if any arg or kwarg's target dtype does not match the current node's
           dtype, insert an observer
      4. if the current node needs an output observer, insert it

    For example:

    - starting graph:
        x0 -> linear -> x1

    - observed graph after processing x0:
        x0(fp32)

    - observed graph after processing linear:
        x0(fp32) -> x0_obs0(int8) -> linear(int8) -> linear_obs0(int8)

    - observed graph after processing x1:
        x0(fp32) -> x0_obs0(int8) -> linear(int8) -> linear_obs0(int8) -> x1

    After a node is processed, the naive observer placement is guaranteed to be
    complete for that node and all of its predecessors. There can be future
    passes which optimize the graph by deduplicating observers, etc.
    """

    # name of Node in original FX Graph to the target dtype information
    # that's derived from qconfig for the Node, for example, if we have
    # a conv2d node that has a qconfig
    # {
    #   # information for input and bias node omitted
    #   # for getattr node
    #   # weight = getattr(self, 'weight')
    #   'weight': {
    #      'output_activation_dtype': torch.float,
    #   }
    #   # for conv2d node
    #   # conv2d = call_function[target=torch.nn.functional.conv2d](
    #   #            args=(input, weight, bias))
    #   'conv2d': {
    #       'input_activation_dtype': torch.quint8,
    #       'weight_dtype': torch.qint8,
    #       'bias_dtype': torch.float,
    #       'output_activation_dtype': torch.quint8,
    #     }
    #   }
    #
    # TODO: rename this to node_name_to_target_dtype_info
    node_name_to_target_dtype: Dict[
        str, Dict[str, Optional[Tuple[Union[torch.dtype, type], bool]]]
    ] = defaultdict(dict)
    cache_for_no_tensor_check: Dict[Node, bool] = {}

    inputs_seen_counter = 0
    outputs_seen_counter = 0

    # first, populate the dtype map based only on qconfig and qhandler
    # this assumes:
    # graph inputs are fp32 by default, and int8 where overriden
    # other nodes output dtype is specified by the qconfig
    modules = dict(model.named_modules(remove_duplicate=False))
    for node in model.graph.nodes:
        root_node, _, pattern, qhandler, qconfig = matches.get(
            node.name, (None, None, None, None, None))
        node_name_to_target_dtype[node.name] = get_target_activation_dtype_for_node(
            node, qconfig, inputs_seen_counter, outputs_seen_counter,
            input_quantized_idxs, output_quantized_idxs, qhandler,
            modules, cache_for_no_tensor_check)
        if node.op == "placeholder":
            inputs_seen_counter += 1
        if node.op == "output":
            outputs_seen_counter += 1

    # Second, for nodes with known input dtypes, propagate them throughout the
    # graph. For example, if there is a call such as
    #   x1 = x0.masked_fill(mask, 1)
    # we propagate the type of mask to be torch.bool
    propagate_dtypes_for_known_nodes(
        model.graph, node_name_to_target_dtype, matches)

    # After this point, the current node and all of its arguments
    # have a dtype assigned. Now, we insert observers for inputs
    # of this node (if needed for this node), and the output of this node
    # (if needed for this node).

    # Since we are mutating the graph as we go, we iterate over the original
    # nodes before observer insertion, instead of model.graph.nodes.
    nodes_before_observation = list(model.graph.nodes)

    # reset inputs/outputs counters
    inputs_seen_counter = 0
    outputs_seen_counter = 0
    results_node = None
    for node in nodes_before_observation:

        if node.op == 'placeholder':
            # if a graph input is in fp32, it does not need observation
            # if a graph input is in int8, we assume the observation happens
            #   outside of the graph, and no additional observation is needed
            pass

        elif node.op in ('call_module', 'call_method', 'call_function', 'output'):
            # check for matches
            last_node, matched_node_pattern, pattern, qhandler, qconfig = matches.get(
                node.name, (None, None, None, None, None))
            equalization_qconfig = equalization_config_map.get(node.name, None)

            this_node_dtype_info = node_name_to_target_dtype[node.name]
            output_not_a_tensor = this_node_dtype_info is None
            # TODO(future PR): consider stopping matching getitem
            is_getitem = node.op == 'call_function' and \
                node.target == operator.getitem

            skip_inserting_observers = (
                (qconfig is None) or
                output_not_a_tensor or
                is_getitem
            ) and (
                not node.op == 'output'
            )

            is_supported_by_backend = _is_pattern_dtype_config_and_qconfig_supported_by_backend(
                pattern, matched_node_pattern, node_name_to_target_dtype, qconfig, backend_config)

            if not skip_inserting_observers and is_supported_by_backend:
                modules = dict(model.named_modules(remove_duplicate=False))
                if node.op != 'output':
                    assert matched_node_pattern is not None
                    # add matched nodes to the observed node name set
                    add_matched_node_name_to_set(matched_node_pattern, observed_node_names)

                    # This is currently only used for equalization.
                    # Checks if the current node is in a branch in which the two
                    # first layers are both being quantized.
                    #
                    # ex.       conv2
                    #         /
                    #      x -> conv1
                    #
                    # If this is the case, we will not apply equalization to the
                    # initial two layers.
                    is_quantized_branch = False
                    if (
                        len(node.args) > 0 and
                        isinstance(node.args[0], Node) and
                        len(node.args[0].users) > 1
                    ):
                        for user in node.args[0].users:
                            # Checks if there exists another user being quantized
                            is_user_quantized = (
                                qconfig_map.get(user.name, None) is not None or
                                (user.op == 'call_module' and isinstance(modules[str(user.target)], ObserverBase))
                            )
                            if user != node and is_user_quantized:
                                is_quantized_branch = True

                    # TODO: this only works for sequential fusion right now, extend it
                    # it to automatically detect all input nodes based on the pattern
                    # need to change find_matches function to return this information
                    root_node = _default_root_node_getter(matched_node_pattern)
                    is_input_node_of_the_pattern = node is root_node
                    if is_input_node_of_the_pattern:
                        # this modifies node inplace
                        maybe_insert_input_observers_for_node(
                            node, qconfig, model, modules, graph,
                            node_name_to_target_dtype,
                            qhandler,
                            prepare_custom_config,
                            backend_config)

                        # Insert equalization input observers if needed
                        maybe_insert_input_equalization_observers_for_node(
                            node, equalization_qconfig, model, modules, graph,
                            node_name_to_target_dtype, is_quantized_branch, backend_config)

                    is_last_node_of_pattern = node is last_node
                    is_general_tensor_value_op = \
                        (qhandler is not None and qhandler.is_general_tensor_value_op())
                    is_reuse_input_qconfig_ = is_reuse_input_qconfig(qconfig)

                    if is_last_node_of_pattern:
                        if _is_custom_module_lstm(node, modules, qconfig, qhandler):
                            # Currently custom module outputs are assumed to be already quantized,
                            # so we need to insert a DeQuantStub after the output. For custom module
                            # LSTM specifically, the outputs are also a nested tuple, so we must first
                            # break down the tuple to insert DeQuantStubs after the internal nodes.

                            # TODO: This currently diverges from how custom modules are handled today,
                            # where we insert observers after the output instead of DeQuantStubs, and
                            # replace these observers with "dequantize" nodes during convert. Conceptually,
                            # these output observers are the same as DeQuantStubs. In the future, we
                            # should resolve this inconsistency by inserting DeQuantStubs for all custom
                            # modules, not just for LSTM.
                            _insert_dequant_stubs_for_custom_module_lstm_output(node, model, modules, graph)
                            swap_custom_module_to_observed(node, qconfig, modules, prepare_custom_config)
                        else:
                            # this returns the new observer node if it was needed
                            maybe_output_obs_node = maybe_insert_output_observer_for_node(
                                node, model, modules, graph, matches,
                                node_name_to_target_dtype, pattern, qhandler, is_qat)

                            if maybe_output_obs_node is not None:
                                # Update users of original node to use the output observer
                                # instead. For example, change
                                #
                                #           next_node
                                #          /
                                #   cur_node -> obs
                                #
                                # to
                                #
                                #                 next_node
                                #                 /
                                #   cur_node -> obs
                                #
                                # We need to save orig users before updating uses because
                                # the list of users will change as we update uses
                                orig_users = list(node.users.keys())
                                for user_node in orig_users:
                                    if user_node is maybe_output_obs_node:
                                        continue
                                    user_node.replace_input_with(node, maybe_output_obs_node)

                                is_observer_in_same_graph_ = is_observer_in_same_graph(node, modules, node_name_to_target_dtype)

                                # for general tensor value ops, we modify the graph
                                # to make all inputs and outputs use the first input's
                                # observer
                                if (is_general_tensor_value_op and is_observer_in_same_graph_) or \
                                        is_reuse_input_qconfig_:
                                    if not maybe_make_input_output_share_observers(node, model, modules):
                                        remove_output_observer(node, model, modules)

                                if qhandler is not None and qhandler.is_custom_module():
                                    swap_custom_module_to_observed(node, qconfig, modules, prepare_custom_config)

                else:  # output
                    maybe_insert_observers_before_graph_output(
                        node, output_quantized_idxs,
                        node_name_to_target_dtype, qconfig_map,
                        model, modules, graph)

        #
        # After this point, the current node has input and output observers
        # that it needs for itself inserted.
        #

        # increment the counters, so future inputs and outputs are assigned
        # correct dtypes
        if node.op == 'placeholder':
            inputs_seen_counter += 1
        elif node.op == 'output':
            outputs_seen_counter += 1
            results_node = node

    return results_node

def _validate_fixed_qparams_qconfigs(model: GraphModule, qconfig_map: Dict[str, QConfigAny]):
    """
    Validate whether the correct observers are configured for fixed qparams ops in the model, if any.
    """
    # TODO: handle fp16 qconfigs properly
    allowed_observer_ctrs = [
        float16_dynamic_qconfig.activation,
        float16_static_qconfig.activation,
    ]
    named_modules = dict(model.named_modules(remove_duplicate=False))
    for node in model.graph.nodes:
        if node.op == "call_function":
            module_type_or_function_or_method = node.target
        elif node.op == "call_module":
            module_type_or_function_or_method = type(named_modules[node.target])
        else:
            module_type_or_function_or_method = None

        if module_type_or_function_or_method in _FIXED_QPARAMS_OP_TO_OBSERVER:
            bad_observer = True
            qconfig = qconfig_map.get(node.name, None)
            if qconfig is None:
                bad_observer = False
            else:
                for observer_ctr in allowed_observer_ctrs + [_FIXED_QPARAMS_OP_TO_OBSERVER[module_type_or_function_or_method]]:
                    if obs_or_fq_ctr_equals(
                            qconfig.activation,
                            FixedQParamsFakeQuantize.with_args(observer=observer_ctr)) or \
                            obs_or_fq_ctr_equals(qconfig.activation, observer_ctr):
                        bad_observer = False
            if bad_observer:
                raise ValueError("QConfigMapping must specify fixed qparams observer for fixed qparams op "
                                 "'%s' type: '%s'. Please use torch.ao.quantization.get_default_qconfig_mapping or "
                                 "torch.ao.quantization.get_default_qat_qconfig_mapping"
                                 " instead. Example: \n"
                                 "    qconfig_mapping = get_default_qconfig_mapping(\"fbgemm\") \n"
                                 "    model = prepare_fx(model, qconfig_mapping, example_inputs)"
                                 "" % (node.format_node(), module_type_or_function_or_method))

def run_prepare_fx_on_standalone_modules(
    model: torch.nn.Module,
    is_qat: bool,
    modules: Dict[str, torch.nn.Module],
    matches: Any,
    prepare_custom_config: PrepareCustomConfig,
    backend_config: BackendConfig,
) -> None:
    """
    Runs prepare_fx on each standalone module. Note: this does
    not modify the graph, it just replaces the unobserved modules with
    their observed versions.
    """
    for (
        node_name,
        (root_node, _, pattern, qhandler, qconfig),
    ) in matches.items():
        if qhandler is None:
            continue
        elif not qhandler.is_standalone_module():
            continue

        sm_qconfig_mapping, sm_example_inputs, sm_prepare_custom_config, \
            sm_backend_config = get_standalone_module_configs(
                root_node, modules, prepare_custom_config, qconfig, backend_config)

        standalone_module = modules[root_node.target]
        prepare = \
            torch.ao.quantization.quantize_fx._prepare_standalone_module_fx  # type: ignore[attr-defined]
        observed_standalone_module = \
            prepare(
                standalone_module,
                sm_qconfig_mapping,
                is_qat,
                example_inputs=sm_example_inputs,
                prepare_custom_config=sm_prepare_custom_config,
                backend_config=sm_backend_config)
        preserved_attributes = set(sm_prepare_custom_config.preserved_attributes)
        observed_standalone_module = ObservedStandaloneGraphModule(
            observed_standalone_module, observed_standalone_module.graph,
            preserved_attributes)
        parent_name, name = _parent_name(root_node.target)
        setattr(modules[parent_name], name,
                observed_standalone_module)
        modules[root_node.target] = observed_standalone_module

def save_state(
    observed: GraphModule,
    qconfig_map: Dict[str, QConfigAny],
    node_name_to_scope: Dict[str, Tuple[str, type]],
    prepare_custom_config: PrepareCustomConfig,
    equalization_qconfig_map: Dict[str, Any],
    qconfig_mapping: QConfigMapping,
    is_qat: bool,
    observed_node_names: Set[str],
) -> None:
    observed._qconfig_map = qconfig_map  # type: ignore[assignment]
    observed._prepare_custom_config = prepare_custom_config  # type: ignore[assignment]
    observed._node_name_to_scope = node_name_to_scope  # type: ignore[assignment]
    observed._equalization_qconfig_map = equalization_qconfig_map  # type: ignore[assignment]
    observed._qconfig_mapping = qconfig_mapping  # type: ignore[assignment]
    observed._is_qat = is_qat  # type: ignore[assignment]
    observed._observed_node_names = observed_node_names  # type: ignore[assignment]

def prepare(
        model: GraphModule,
        qconfig_mapping: Union[QConfigMapping, Dict[str, Any]],
        is_qat: bool,
        node_name_to_scope: Dict[str, Tuple[str, type]],
        example_inputs: Tuple[Any, ...],
        prepare_custom_config: Union[PrepareCustomConfig, Dict[str, Any], None] = None,
        _equalization_config: Union[QConfigMapping, Dict[str, Any], None] = None,
        backend_config: Union[BackendConfig, Dict[str, Any], None] = None,
        is_standalone_module: bool = False) -> ObservedGraphModule:
    """ standalone_module means it a submodule that is not inlined in
    parent module, and will be quantized separately as one unit.

    How the standalone module is observed is specified by `input_quantized_idxs` and
    `output_quantized_idxs` in the prepare_custom_config for the standalone module
    Args:
        node_name_to_scope: mapping from node name to the scope of the module which contains the node.
        The scope is a tuple of fully qualified path of the module and the type of the module
    Returns:
        model(GraphModule): prepared standalone module
        attributes:
            _standalone_module_input_quantized_idxs(List[Int]): a list of
                indexes for the graph input that is expected to be quantized,
                same as input_quantized_idxs configuration provided
                for the standalone module
            _standalone_module_output_quantized_idxs(List[Int]): a list of
                indexs for the graph output that is quantized
                same as input_quantized_idxs configuration provided
                for the standalone module
    """
    if prepare_custom_config is None:
        prepare_custom_config = PrepareCustomConfig()
    if _equalization_config is None:
        _equalization_config = QConfigMapping()

    if isinstance(qconfig_mapping, Dict):
        warnings.warn(
            "Passing a QConfig dictionary to prepare is deprecated and will not be supported "
            "in a future version. Please pass in a QConfigMapping instead.")
        qconfig_mapping = QConfigMapping.from_dict(qconfig_mapping)

    if isinstance(_equalization_config, Dict):
        warnings.warn(
            "Passing a QConfig dictionary to prepare for equalization is deprecated and will not "
            "be supported in a future version. Please pass in a QConfigMapping instead.")
        _equalization_config = QConfigMapping.from_dict(_equalization_config)

    if isinstance(prepare_custom_config, Dict):
        warnings.warn(
            "Passing a prepare_custom_config_dict to prepare is deprecated and will not be supported "
            "in a future version. Please pass in a PrepareCustomConfig instead.")
        prepare_custom_config = PrepareCustomConfig.from_dict(prepare_custom_config)

    if isinstance(backend_config, Dict):
        warnings.warn(
            "Passing a backend_config_dict to prepare is deprecated and will not be supported "
            "in a future version. Please pass in a BackendConfig instead.")
        backend_config = BackendConfig.from_dict(backend_config)

    assert(isinstance(qconfig_mapping, QConfigMapping))
    assert(isinstance(_equalization_config, QConfigMapping))
    qconfig_mapping = copy.deepcopy(qconfig_mapping)
    _equalization_config = copy.deepcopy(_equalization_config)

    # mapping from a tuple of nodes in reverse order to uninitialized
    #   QuantizeHandler subclass. For example,
    # {
    #   # match a single node
    #   (<class 'torch.nn.modules.conv.Conv3d'>:
    #     <class 'torch.ao.quantization.fx.quantize.ConvRelu'>),
    #   # match multiple nodes in reverse order
    #   ((<function relu at 0x7f766a7360d0>, <built-in function add>):
    #     <class 'torch.ao.quantization.fx.quantize.Add'>),
    # }

    pattern_to_quantize_handler: Dict[Pattern, QuantizeHandler] = {}
    if backend_config is None:
        backend_config = get_native_backend_config()
    pattern_to_quantize_handler = get_pattern_to_quantize_handlers(backend_config)
    pattern_to_quantize_handler = sorted_patterns_dict(pattern_to_quantize_handler)

    root_node_getter_mapping = \
        get_fusion_pattern_to_root_node_getter(backend_config)

    update_qconfig_for_fusion(model, qconfig_mapping)
    update_qconfig_for_fusion(model, _equalization_config)
    flattened_qconfig_dict = get_flattened_qconfig_dict(qconfig_mapping)
    # TODO: support regex as well
    propagate_qconfig_(model, flattened_qconfig_dict, prepare_custom_config.to_dict())

    if is_qat:
        module_to_qat_module = get_module_to_qat_module(backend_config)
        qat_swap_modules(model, module_to_qat_module)
        update_qconfig_for_qat(qconfig_mapping, {})

    # mapping from fully qualified module name to module instance
    # for example,
    # {
    #   '': Model(...),
    #   'linear': Linear(...),
    #   'linear.weight_fake_quant': PerChannelMinMaxObserver(...),
    # }
    modules = dict(model.named_modules(remove_duplicate=False))

    # fill qconfig_map, a map from node name to qconfig, used in find_matches
    equalization_qconfig_map = generate_qconfig_map(
        model, modules, model.graph, _equalization_config, node_name_to_scope)
    qconfig_map = generate_qconfig_map(model, modules, model.graph, qconfig_mapping, node_name_to_scope)
    _validate_fixed_qparams_qconfigs(model, qconfig_map)

    # match the patterns that will get quantized
    standalone_module_names = list(prepare_custom_config.standalone_module_names.keys())
    standalone_module_classes = list(prepare_custom_config.standalone_module_classes.keys())

    custom_module_classes = get_custom_module_class_keys(prepare_custom_config.float_to_observed_mapping)
    matches_without_qconfig = find_matches(
        model.graph, modules, pattern_to_quantize_handler, root_node_getter_mapping,
        standalone_module_names, standalone_module_classes, custom_module_classes)

    # map qconfig instances to matches
    matches = {}
    for node_name, match_without_qconfig in matches_without_qconfig.items():
        match_with_qconfig = (*match_without_qconfig, qconfig_map[node_name])
        matches[node_name] = match_with_qconfig

    input_quantized_idxs: List[int] = prepare_custom_config.input_quantized_indexes
    output_quantized_idxs: List[int] = prepare_custom_config.output_quantized_indexes

    run_prepare_fx_on_standalone_modules(
        model, is_qat, modules, matches, prepare_custom_config, backend_config)

    # record names for the set of observed node, so that in convert step
    # we know whether we need to convert a floating point module to reference
    # quantized module or not
    observed_node_names: Set[str] = set()

    result_node = insert_observers_for_model(
        model, modules, matches, qconfig_map,
        model.graph, prepare_custom_config,
        equalization_qconfig_map,
        input_quantized_idxs,
        output_quantized_idxs,
        backend_config,
        observed_node_names,
        is_qat)

    save_state(model, qconfig_map, node_name_to_scope,
               prepare_custom_config, equalization_qconfig_map, qconfig_mapping, is_qat, observed_node_names)

    preserved_attributes = set(prepare_custom_config.preserved_attributes)
    model = ObservedGraphModule(model, model.graph, preserved_attributes)
    if is_standalone_module:
        assert result_node is not None
        assert isinstance(result_node.args[0], Node), \
            "standalone module only supports returning simple value currently"\
            "(not tuple, dict etc.)"
        # these inputs are observed in parent
        # converting List[int] to Tensor since module attribute is
        # Union[Tensor, Module]
        model._standalone_module_input_quantized_idxs = \
            torch.tensor(input_quantized_idxs)
        model._standalone_module_output_quantized_idxs = torch.tensor(output_quantized_idxs)
    return model<|MERGE_RESOLUTION|>--- conflicted
+++ resolved
@@ -11,6 +11,9 @@
 )
 from torch.fx.node import Argument
 
+from ..fake_quantize import (
+    FakeQuantize,
+)
 from ..quantize import (
     propagate_qconfig_,
 )
@@ -69,13 +72,10 @@
 
 from ..utils import _parent_name
 from .utils import (
-<<<<<<< HEAD
-    _validate_qconfig_against_dtype_config,
-=======
     _insert_dequant_stubs_for_custom_module_lstm_output,
     _is_custom_module_lstm,
     _maybe_get_custom_module_lstm_from_node_arg,
->>>>>>> 23a40953
+    _maybe_validate_activation_post_process_dtype_constraints,
     get_custom_module_class_keys,
     all_node_args_have_no_tensors,
     assert_and_get_unique_device,
@@ -164,15 +164,18 @@
     arg: Argument,
     node: Node,
     node_name_to_target_dtype: Dict[str, Dict[str, Optional[Tuple[Union[torch.dtype, type], bool]]]],
+    activation_post_process: Union[ObserverBase, FakeQuantize, None],
     dtype_config: DTypeConfig,
     backend_config: BackendConfig,
 ) -> bool:
     """ Check if the configured qconfig for the argument
     is supported by the backend or not
     """
+    _maybe_validate_activation_post_process_dtype_constraints(activation_post_process, dtype_config.input_dtype)
     if isinstance(arg, (list, tuple)):
-        return all(is_input_arg_dtype_supported_by_backend(a, node, node_name_to_target_dtype,
-                                                           dtype_config, backend_config) for a in arg)
+        return all(is_input_arg_dtype_supported_by_backend(
+            a, node, node_name_to_target_dtype, activation_post_process,
+            dtype_config, backend_config) for a in arg)
     if not isinstance(arg, Node):
         return True
     # TODO: support check for standalone module
@@ -203,11 +206,13 @@
 def is_output_dtype_supported_by_backend(
     node: Node,
     node_name_to_target_dtype: Dict[str, Dict[str, Optional[Tuple[Union[torch.dtype, type], bool]]]],
+    activation_post_process: Union[ObserverBase, FakeQuantize, None],
     dtype_config: DTypeConfig,
 ) -> bool:
     """ Check if the configured qconfig for the output
     is supported by the backend or not
     """
+    _maybe_validate_activation_post_process_dtype_constraints(activation_post_process, dtype_config.output_dtype)
     output_dtype = dtype_config.output_dtype.dtype
     return output_dtype is None or \
         output_dtype == node_name_to_target_dtype[node.name]["output_activation_dtype"][0]  # type: ignore[index]
@@ -232,7 +237,7 @@
     backend_config: BackendConfig,
 ) -> bool:
     """ Check is the dtype configuration of a pattern is supported by
-    the backend or not. If so, also validate whether the qconfig satisfies
+    the backend or not. Also validate whether the qconfig satisfies
     constraints in the supported dtype config, if any.
     """
     if backend_config is None or pattern is None:
@@ -240,6 +245,17 @@
     assert matched_node_pattern is not None and len(matched_node_pattern) >= 1
     pattern_to_dtype_configs = get_pattern_to_dtype_configs(backend_config)
     dtype_configs: List[DTypeConfig] = pattern_to_dtype_configs.get(pattern, [])
+
+    # If observers/fake_quantizes are defined in the QConfig, validate them against
+    # the constraints specified in the DTypeConfig with matching dtype, if any
+    activation, weight = None, None
+    if qconfig is not None:
+        if qconfig.activation is not None:
+            activation = qconfig.activation()
+            assert isinstance(activation, (ObserverBase, FakeQuantize))
+        if qconfig.weight is not None:
+            weight = qconfig.weight()
+            assert isinstance(weight, (ObserverBase, FakeQuantize))
 
     # TODO: this only works for one input and one output patterns, need to generalize to multiple
     # inputs/output
@@ -251,12 +267,12 @@
         supported = True
         for arg in list(input_node.args) + list(input_node.kwargs.values()):
             supported = supported and is_input_arg_dtype_supported_by_backend(
-                arg, input_node, node_name_to_target_dtype, dtype_config, backend_config)
+                arg, input_node, node_name_to_target_dtype, activation, dtype_config, backend_config)
         # check if output dtype is supported
         supported = supported and is_output_dtype_supported_by_backend(
-            output_node, node_name_to_target_dtype, dtype_config)
+            output_node, node_name_to_target_dtype, activation, dtype_config)
         if supported:
-            _validate_qconfig_against_dtype_config(qconfig, dtype_config, pattern)
+            _maybe_validate_activation_post_process_dtype_constraints(weight, dtype_config.weight_dtype)
             return True
     return False
 
