# -*- coding: utf-8 -*-

from typing import Optional, Tuple, List, Union, Any

import warnings
import torch
from torch import Tensor
from . import _docs

# A workaround to support both TorchScript and MyPy:
from typing import TYPE_CHECKING
if TYPE_CHECKING:
    from torch.types import _dtype as DType
    DimOrDims = Optional[Union[int, Tuple[int], List[int]]]
else:
    # The JIT doesn't understand Union, nor torch.dtype here
    DType = int
    DimOrDims = Optional[Tuple[int]]


__all__ = []

# All masked reduction/normalization operations have the same
# signatures. Here we introduce docstring templates that are applied
# to docstrings of reduction/normalization functions via
# _apply_docstring_templates decorator.

def _apply_docstring_templates(func):
    """Decorator that applies docstring templates to function docstring
    and returns the function instance.
    """

    doc_string = getattr(_docs, f'{func.__name__}_docstring', None)
    if doc_string is None:
        warnings.warn(
            f'No documentation string available for {func.__name__}.'
            ' PyTorch team should run `python tools/update_masked_docs.py`'
            ' to generate the missing docstrings.')
    else:
        func.__doc__ = doc_string

    # Expose function as public symbol
    __all__.append(func.__name__)

    return func


def _generate_docstring(func):
    """An utility function called from tools/update_masked_docs.py
    script to update the module torch._masked._docs.py
    """
    docstring_templates = dict(
        reduction_signature='''\
{function_name}(input, {operation_args}, *, {operation_kwargs}) -> Tensor''',
        reduction_descr='''\
Returns {operation name} of all the elements in the :attr:`input`
tensor along the given dimension(s) :attr:`dim` while the :attr:`input`
elements are masked out according to the boolean tensor
:attr:`mask`.''',
        reduction_args='''\
If :attr:`keepdim` is ``True``, the output tensor is of the same size
as :attr:`input` except in the dimension(s) :attr:`dim` where it is of
size 1. Otherwise, :attr:`dim` is squeezed (see
:func:`torch.squeeze`), resulting in the output tensor having 1 (or
``len(dim)``) fewer dimension(s).

The boolean tensor :attr:`mask` defines the "validity" of
:attr:`input` tensor elements: if :attr:`mask` element is True
then the corresponding element in :attr:`input` tensor will be
included in {operation name} computation, otherwise the element is
ignored.

When all elements of :attr:`input` along the given dimension
:attr:`dim` are ignored (fully masked-out), the corresponding element
of the output tensor will have undefined value: it may or may not
correspond to the identity value of {operation name} operation; the
choice may correspond to the value that leads to the most efficient
storage of :attr:`output` tensor.

The mask of the output tensor can be computed as
``torch.any(torch.broadcast_to(mask, input.shape), dim, keepdim=keepdim,
dtype=torch.bool)``.

The shapes of the :attr:`mask` tensor and the :attr:`input` tensor
don't need to match, but they must be :ref:`broadcastable
<broadcasting-semantics>` and the dimensionality of the :attr:`mask`
tensor must not be greater than of the :attr:`input` tensor.

Args:
    input (Tensor): the input tensor
    {args_declarations}

Keyword args:
    {kwargs_declarations}''',
        reduction_example='''\
Example::

    >>> input = {example_input}
    >>> input
    {indent_example_input}
    >>> mask = {example_mask}
    >>> mask
    {indent_example_mask}
    >>> {full_function_name}(input, {example_args}, mask=mask)
    {indent_example_output}
''',
        reduction_identity='''\
The identity value of {operation name} operation, which is used to start the reduction, is ``{identity_int32}``.''',
        reduction_identity_dtype='''\
The identity value of {operation name} operation, which is used to start the
reduction, depends on input dtype. For instance, for float32, uint8,
and int32 dtypes, the identity values are ``{identity_float32}``, ``{identity_uint8}``, and ``{identity_int32}``, respectively.''',
        normalization_signature='''\
{function_name}(input, {operation_args}, *, {operation_kwargs}) -> Tensor''',
        normalization_descr='''\
Returns {operation name} of all the slices in the :attr:`input` tensor
along :attr:`dim` while the :attr:`input` elements are masked out
according to the boolean tensor :attr:`mask`.

{definition}''',
        normalization_args='''\
The boolean tensor :attr:`mask` defines the "validity" of
:attr:`input` tensor elements: if :attr:`mask` element is True then
the corresponding element in :attr:`input` tensor will be included in
{operation name} computation, otherwise the element is ignored.

The values of masked-out elements of the output tensor have undefined
value: it may or may not be set to zero or nan; the choice may correspond to
the value that leads to the most efficient storage of :attr:`output`
tensor.

The mask of the {operation name} output tensor can be computed as
``torch.broadcast_to(mask, input.shape)``.

The shapes of the :attr:`mask` tensor and the :attr:`input` tensor
don't need to match, but they must be :ref:`broadcastable
<broadcasting-semantics>` and the dimensionality of the :attr:`mask`
tensor must not be greater than of the :attr:`input` tensor.

Args:
    input (Tensor): the input tensor
    {args_declarations}

Keyword args:
    {kwargs_declarations}''',
        normalization_example='''\
Example::

    >>> input = {example_input}
    >>> input
    {indent_example_input}
    >>> mask = {example_mask}
    >>> mask
    {indent_example_mask}
    >>> {full_function_name}(input, {example_args}, mask=mask)
    {indent_example_output}
''')

    args_and_kwargs = dict(
        # argument name sufficies separated by double underscore will
        # be removed in the final documentation string.
        sum=(('dim',), ('keepdim=False', 'dtype=None', 'mask=None')),
        prod=(('dim',), ('keepdim=False', 'dtype=None', 'mask=None')),
        amin=(('dim',), ('keepdim=False', 'dtype=None', 'mask=None')),
        amax=(('dim',), ('keepdim=False', 'dtype=None', 'mask=None')),
        mean=(('dim',), ('keepdim=False', 'dtype=None', 'mask=None')),
        norm=(('ord', 'dim',), ('keepdim=False', 'dtype=None', 'mask=None')),
        var=(('dim', 'unbiased'), ('keepdim=False', 'dtype=None', 'mask=None')),
        softmax=(('dim__as_int',), ('dtype=None', 'mask=None')),
        log_softmax=(('dim__as_int',), ('dtype=None', 'mask=None')),
        softmin=(('dim__as_int',), ('dtype=None', 'mask=None')),
        normalize=(('ord__required', 'dim__as_int',), ('eps=1e-12', 'dtype=None', 'mask=None')),
    )

    argument_declarations = dict(
        dim='''\
dim (int or tuple of ints, optional): the dimension or dimensions to reduce.
  Default: None that is equivalent to ``tuple(range(input.ndim))``.''',
        dim__as_int='''\
dim (int): the dimension along which {operation name} is computed.''',
        ord='''\
ord (int, float, optional): the order of vector norm. Default: 2.
  See :func:`torch.linalg.vector_norm` for a list of supported norms.''',
        ord__required='''\
ord (int, float): the order of vector norm. Default: 2.
  See :func:`torch.linalg.vector_norm` for a list of supported norms.''',
        unbiased='''\
unbiased (bool): when True, use Bessel’s correction, otherwise, compute
  the uncorrected sample variance.''',
        eps='''\
eps (float, optional): small value to avoid division by zero. Default: {default}.''',
        keepdim='''\
keepdim (bool, optional): whether the output tensor has
  :attr:`dim` retained or not. Default: {default}.''',
        dtype='''\
dtype (:class:`torch.dtype`, optional): the desired data type
  of returned tensor.  If specified, the input tensor is
  casted to :attr:`dtype` before the operation is
  performed. Default: {default}.''',
        mask='''\
mask (:class:`torch.Tensor`, optional): the boolean tensor
  containing the binary mask of validity of input tensor
  elements.
  Default: None that is equivalent to ``torch.ones(input.shape, dtype=torch.bool)``.''')

    definitions = dict(
        softmax='''\
Let ``x`` be a sequence of unmasked elements of one-dimensional slice
of the :attr:`input` tensor. Softmax of i-th element in ``x`` is
defined as ``exp(x[i])/sum(exp(x))``.''',
        log_softmax='''\
Let ``x`` be a sequence of unmasked elements of one-dimensional slice
of the :attr:`input` tensor. LogSoftmax of i-th element in ``x`` is
defined as ``log(exp(x[i])/sum(exp(x)))``.''',
        softmin='''\
Let ``x`` be a sequence of unmasked elements of one-dimensional slice
of the :attr:`input` tensor. Softmin of i-th element in ``x`` is
defined as ``exp(-x[i])/sum(exp(-x))``.''',
        normalize='''\
Let ``x`` be a sequence of unmasked elements of one-dimensional slice
of the :attr:`input` tensor. Normalize of i-th element in ``x`` is
defined as ``x[i]/max(norm(x, p), eps)``.''')

    reduction_names = dict(
        sum='sum',
        prod='product',
        amax='maximum',
        amin='minimum',
        mean='mean',
        norm='norm',
        var='variance')

    normalization_names = dict(
        softmax='softmax',
        log_softmax='log_softmax',
        softmin='softmin',
        normalize='normalize')

    operation_names = dict()
    operation_names.update(reduction_names)
    operation_names.update(normalization_names)

    # Default example data:
    example_dim = 1
    example_input = torch.tensor([[-3, -2, -1], [0, 1, 2]])
    example_mask = torch.tensor([[True, False, True], [False, False, False]])
    example_args: Tuple[Any, ...]
    if func.__name__ in {'norm', 'normalize'}:
        example_args = (2.0, example_dim)
        example_input = example_input.to(dtype=torch.float32)
    elif func.__name__ in {'var'}:
        example_args = (example_dim, False)
    else:
        example_args = (example_dim,)

    operation_args: Tuple[str, ...]
    operation_kwargs: Tuple[str, ...]
    operation_args, operation_kwargs = args_and_kwargs[func.__name__]
    arg_declarations = [
        '\n    '.join(argument_declarations
                      .get(a, f'{a.split("__", 1)[0]}: TBD.')
                      .splitlines())
        for a in operation_args]
    kwarg_declarations = [
        '\n    '.join(argument_declarations
                      .get(a.split('=', 1)[0], f'{a.split("__", 1)[0]}: TBD.')
                      .format(default=a.split('=', 1)[1])
                      .splitlines())
        for a in operation_kwargs]

    if func.__name__ in reduction_names:
        op_kind = 'reduction'
        doc_sections = ['signature', 'descr', 'identity', 'args', 'example']
    elif func.__name__ in normalization_names:
        op_kind = 'normalization'
        doc_sections = ['signature', 'descr', 'args', 'example']
        example_input = example_input.to(dtype=torch.float32)
    else:
        assert 0  # add function name to operation names dictionaries
    example_output = func(example_input, *example_args, mask=example_mask)

    template_data = {'function_name': func.__name__,
                     'full_function_name': func.__module__ + '.' + func.__name__,
                     'operation name': operation_names[func.__name__],
                     'operation_args': ', '.join(a.split('__', 1)[0] for a in operation_args),
                     'operation_kwargs': ', '.join(a.split('__', 1)[0] for a in operation_kwargs),
                     # one-line representation of a tensor:
                     'example_input': ' '.join(str(example_input).split()),
                     'example_args': ', '.join(map(str, example_args)),
                     'example_mask': ' '.join(str(example_mask).split()),
                     # multi-line representation of a tensor with indent
                     'indent_example_input': ('\n    ').join(str(example_input).splitlines()),
                     'indent_example_mask': ('\n    ').join(str(example_mask).splitlines()),
                     'indent_example_output': ('\n    ').join(str(example_output).splitlines())}

    if func.__name__ in reduction_names:
        template_data.update(
            identity_uint8=_reduction_identity(func.__name__, torch.tensor(0, dtype=torch.uint8)),
            identity_int32=_reduction_identity(func.__name__, torch.tensor(0, dtype=torch.int32)),
            identity_float32=_reduction_identity(func.__name__, torch.tensor(0, dtype=torch.float32)))
        if func.__name__ == 'norm':
            template_data.update(
                identity_ord_ninf=_reduction_identity(
                    func.__name__, torch.tensor(0, dtype=torch.float32), float('-inf')))
    elif func.__name__ in normalization_names:
        template_data.update(definition=definitions[func.__name__])
    else:
        assert 0  # add function name to operation names dictionaries
    template_data.update(args_declarations=('\n    '.join(arg_declarations)).format_map(template_data))
    template_data.update(kwargs_declarations=('\n    '.join(kwarg_declarations)).format_map(template_data))

    # Apply function name info to docstring templates:
    templates = dict((k, v.format_map(template_data))
                     for k, v in docstring_templates.items() if k.startswith(op_kind))
    templates.update((k, v.format_map(template_data) if isinstance(v, str) else v) for k, v in template_data.items())

    # Apply docstring templates to function doctring:
    if func.__doc__ is None:
        doc_template = '\n\n'.join([f'{{{op_kind}_{sec}}}' for sec in doc_sections])
    else:
        doc_template = func.__doc__
    return doc_template.format_map(templates)


def _reduction_identity(op_name: str, input: Tensor, *args):
    """Return identity value as scalar tensor of a reduction operation on
    given input, or None, if the identity value cannot be uniquely
    defined for the given input.

    The identity value of the operation is defined as the initial
    value to reduction operation that has a property ``op(op_identity,
    value) == value`` for any value in the domain of the operation.
    Or put it another way, including or exlucing the identity value in
    a list of operands will not change the reduction result.

    See https://github.com/pytorch/rfcs/pull/27 for more information.

    """
    dtype: DType = input.dtype
    device = input.device
    op_name = op_name.rsplit('.', 1)[-1]  # lstrip module name when present
    if op_name == 'sum':
        return torch.tensor(0, dtype=dtype, device=device)
    elif op_name == 'prod':
        return torch.tensor(1, dtype=dtype, device=device)
    elif op_name == 'amax':
        if torch.is_floating_point(input):
            return torch.tensor(-torch.inf, dtype=dtype, device=device)
        elif torch.is_signed(input) or dtype == torch.uint8:
            return torch.tensor(torch.iinfo(dtype).min, dtype=dtype, device=device)
    elif op_name == 'amin':
        if torch.is_floating_point(input):
            return torch.tensor(torch.inf, dtype=dtype, device=device)
        elif torch.is_signed(input) or dtype == torch.uint8:
            return torch.tensor(torch.iinfo(dtype).max, dtype=dtype, device=device)
    elif op_name == 'mean':
        # Strictly speaking, the identity value of the mean operation
        # is the mean of the input. Since the mean value depends on
        # the dim argument and it may be a non-scalar tensor, we
        # consider the identity value of the mean operation ambiguous.
        # Moreover, the mean value of empty input is undefined.
        return None
    elif op_name == 'norm':
        ord = args[0] if args else 2
        if ord == float('-inf'):
            assert torch.is_floating_point(input), input.dtype
            return torch.tensor(torch.inf, dtype=dtype, device=device)
        return torch.tensor(0, dtype=dtype, device=device)
    elif op_name == 'var':
        return None
    raise NotImplementedError(f'identity of {op_name} on {dtype} input')


def _canonical_dim(dim: DimOrDims, ndim: int) -> Tuple[int, ...]:
    """Return dim argument as a tuple of sorted dim values.
    """
    dims: List[int] = []
    if dim == ():
        # Currently, `dim=()` in reductions operations means "reduce
        # over all dimensions" while in future, it will read "no
        # reduce". See https://github.com/pytorch/pytorch/issues/29137
        # When gh-29137 is resolved, this if-block must be deleted.
        dim = None
    if dim is None:
        return tuple(range(ndim))
    ndim = max(ndim, 1)
    dim_ = (dim,) if isinstance(dim, int) else dim
    for d in dim_:
        if d in dims:
            raise RuntimeError(f'dim={d} appears multiple times in the list of dims')
        if d >= ndim or d < -ndim:
            raise IndexError(f'Dimension out of range (expected to be in range of [{-ndim}, {ndim-1}], but got {d})')
        dims.append(d % ndim)
    return tuple(sorted(dims))


def _sparse_coo_flatten_indices(indices: Tensor, shape: tuple):
    # Flatted N-D indices to 1-D indices
    flat_indices = indices.new_zeros(indices.size(1))
    for d, sz in enumerate(shape):
        flat_indices.mul_(sz)
        flat_indices.add_(indices[d])
    return flat_indices


def _any(input: Tensor, dim: tuple, keepdim: bool):
    # Support torch.any with tuple dim argument.
    # Workaround of https://github.com/pytorch/pytorch/issues/56586
    r = input
    for d in reversed(dim):
        r = r.any(dim=d, keepdim=keepdim)
    return r


def _sparse_coo_where(mask: Tensor, input: Tensor, fill_value: Tensor) -> Tensor:
    """Sparse variant of torch.where. Supports sparse COO and hybrid sparse COO tensors.

    _sparse_coo_where implements the following invariant:

      _sparse_coo_where(mask, input, fill_value).to_dense(fill_value) ==
        torch.where(mask.to_dense(), input.to_dense(), torch.full(input.shape, fill_value))

    where `a == b` means `assertEqual(a, b)`, mask is boolean sparse
    tensor, and `to_dense(fill_value)` is like `to_dense()` except
    that the unspecified elements are mapped to `fill_value` rather
    than to `0`.

    Returns a sparse COO tensor with the following features:

    - all specified elements correspond to masked-in elements that
      have the values of the input tensor. If there exists a masked-in
      element (as specified by mask) that is not specified in the
      input, in the result tensor, the corresponding element has value
      0. In the dense part of the sparse tensor, the masked-out
      elements are replaced with fill_value.

    - all unspecified elements correspond to masked-out elements.
    """

    assert input.layout == torch.sparse_coo
    assert mask.layout == input.layout
    assert mask.shape == input.shape
    assert mask.dense_dim() == input.dense_dim()  # TODO: eliminate this restriction

    input = input.coalesce()

    # For set operations on sparse tensor indices, we'll convert
    # multi-dimensional indices to 1-D indices for efficiency.
    input_flat_indices = _sparse_coo_flatten_indices(input.indices(), input.shape[:input.sparse_dim()])
    mask_flat_indices = _sparse_coo_flatten_indices(mask.indices(), mask.shape[:mask.sparse_dim()])

    # the set of mask flat indices that define masked-in elements:
    if mask.dense_dim() > 0:
        mask_values = _any(mask.values(), tuple(range(1, input.sparse_dim() + 1)), False)
    else:
        mask_values = mask.values()
    maskin_flat_indices = mask_flat_indices[mask_values.nonzero()[:, 0]]

    def intersection(i1, i2):
        union, counts = torch.cat([i1, i2]).unique(return_counts=True)
        return union, torch.where(counts.gt(1))

    def minus(i1, i2):
        union, counts = torch.cat([i1, i2]).unique(return_counts=True)
        return intersection(union[torch.where(counts.eq(1))], i1)

    def _apply(a):
        obj, w = a
        return obj[w]

    # the set of input flat indices of specified and masked-in elements:
    maskin_input_flat_indices = _apply(intersection(maskin_flat_indices, input_flat_indices))
    _, w = intersection(input_flat_indices, maskin_input_flat_indices)

    # the indices and values of masked-in elements
    where_input_indices = input.indices()[(slice(None),) + w]
    where_input_values = input.values()[w]

    if mask.dense_dim() > 0:
        # apply mask to the dense part of the input values:
        _, w1 = intersection(mask_flat_indices, maskin_input_flat_indices)
        where_mask_values = mask.values()[w1]
        where_input_values = torch.where(where_mask_values, where_input_values,
                                         where_input_values.new_full([], fill_value.item()))

    # the set of flat indices of unspecified input and masked-in elements:
    maskin_zero_flat_indices = _apply(minus(maskin_flat_indices, maskin_input_flat_indices))

    # the indices of masked-in zero elements
    _, w = intersection(mask_flat_indices, maskin_zero_flat_indices)
    where_zero_indices = mask.indices()[(slice(None),) + w]

    # construct result
    n = where_zero_indices.size(1)
    if n == 0:
        # the input is coalesced, hence input_flat_indices are ordered
        # and the result is guaranteed to be coalesced:
        result = torch.sparse_coo_tensor(where_input_indices, where_input_values, input.shape)
        return result._coalesced_(True)

    where_indices = torch.cat([where_input_indices, where_zero_indices], dim=1)
    where_values = torch.cat([where_input_values, where_input_values.new_zeros((n,) + where_input_values.shape[1:])])
    result = torch.sparse_coo_tensor(where_indices, where_values, input.shape)

    # appending zero elements leads to uncoalesced sparse tensor
    return result.coalesce()


def _sparse_csr_where(mask: Tensor, input: Tensor, fill_value: Tensor) -> Tensor:
    """Sparse variant of torch.where. Supports sparse CSR tensors.
    """
    # TODO: implement sparse CSR specific where operator for efficiency
    return _sparse_coo_where(mask.to_sparse_coo(), input.to_sparse_coo(), fill_value).to_sparse_csr()


def _where(mask: Tensor, input: Tensor, fill_value: Tensor) -> Tensor:
    """torch.where with sparse inputs support.

    _where implements the following invariant:

      _where(mask, input, fill_value).to_dense(fill_value) ==
        torch.where(mask.to_dense(), input.to_dense(), torch.full(input.shape, fill_value))

    where `a == b` means `assertEqual(a, b)`, mask is boolean sparse
    tensor, and `to_dense(fill_value)` is like `to_dense()` except
    that the unspecified elements are mapped to `fill_value` rather
    than to `0`.

    Returns a sparse tensor with the following features:

    - all specified elements correspond to masked-in elements that
      have the values of the input tensor. If there exists a masked-in
      element (as specified by mask) that is not specified in the
      input, in the result tensor, the corresponding element has value
      0. In the dense part of the sparse tensor, the masked-out
      elements are replaced with fill_value.

    - all unspecified elements correspond to masked-out elements.
    """
    if mask.layout == torch.strided:
        return torch.where(mask, input, input.new_full([], fill_value.item()))
    elif mask.layout == torch.sparse_coo:
        return _sparse_coo_where(mask, input, fill_value)
    elif mask.layout == torch.sparse_csr:
        return _sparse_csr_where(mask, input, fill_value)
    else:
        raise ValueError(f'_where expects strided or sparse COO or sparse CSR tensor but got {mask.layout}')


def _input_mask(input: Tensor, *args, **kwargs) -> Tensor:
    """Return canonical input mask.

    A canonical input mask is defined as a boolean mask tensor that
    shape and layout matches with the shape and the layout of the
    input.

    The canonical input mask is computed from the :attr:`mask` tensor
    content to meet the following criteria:

    1. The shape of the canonical input mask is the same as the shape
       of :attr:`input` tensor. If the mask tensor has a smaller shape
       than the shape of the :attr:`input`, broadcasting rules will be
       applied. Downcasting of mask is not supported.

    2. The layout of the canonical input mask is the same as the
       layout of the :attr:`input` tensor. If the mask has different
       layout, it will be converted to the expected layout.  In the
       case of sparse COO layout, the canonical input mask will be
       coalesced.

    3. The dtype of the canonical input mask is torch.bool. If the
       mask dtype is not bool then it will be converted to bool dtype
       using `.to(dtype=bool)` method call.

    4. The elements of the canonical input mask have boolean values
       copied from the content of the :attr:`mask` tensor (after
       possible broadcasting and dtype conversion transforms).  In
       general, the sparsity pattern of the sparse canonical input
       mask need not to be the same as the sparsity pattern of the
       sparse :attr:`input` tensor.

    """
    if input.layout not in {torch.strided, torch.sparse_coo, torch.sparse_csr}:
        raise ValueError(f'_input_mask expects strided or sparse COO or sparse CSR tensor but got {input.layout}')

    mask = kwargs.get('mask')

    # default mask
    if mask is None:
        raise ValueError('_input_mask requires explicit mask')

    # mask shape must match with input shape
    if mask.shape != input.shape:
        if mask.ndim > input.ndim:
            raise IndexError("_input_mask expected broadcastable mask (got mask dimensionality higher than of the input)")
        if mask.layout == torch.strided:
            mask = torch.broadcast_to(mask.clone(), input.shape).to(dtype=torch.bool)
        elif mask.layout == torch.sparse_coo:
            mask = torch._sparse_broadcast_to(mask, input.shape)
        else:
            assert mask.layout == torch.sparse_csr
            # Broadcasting of CSR tensors is not implemented. Working
            # around by using COO layout.
            mask = torch._sparse_broadcast_to(mask.to_sparse(), input.shape).to_sparse_csr()

    # mask layout must match with input layout
    #
    # TODO: This restriction can be relaxed when elementwise
    # multiplication of tensors with different layouts are supported.
    if mask.layout != input.layout:
        if input.layout == torch.strided:
<<<<<<< HEAD
            if mask.layout == torch.sparse_coo and mask.dtype == torch.bool and not mask.is_coalesced():
                # to_dense calls coalesce but coalesce not implemented for Bool
                mask = mask.to(torch.uint8).coalesce().to(torch.bool)
=======
>>>>>>> 959c7f26
            mask = mask.to_dense()
        elif input.layout == torch.sparse_coo:
            if mask.layout == torch.strided:
                mask = mask.to_sparse(input.sparse_dim())
            else:
                mask = mask.to_sparse()
        else:
            assert input.layout == torch.sparse_csr
            mask = mask.to_sparse_csr()

    # sparse mask must be coalesced
    if mask.layout == torch.sparse_coo:
        mask = mask.coalesce()

    # mask is a boolean tensor
    mask = mask.to(dtype=torch.bool)

    return mask


def _output_mask(op, input: Tensor, *args, **kwargs) -> Tensor:
    """Return output mask of masked operation applied to given arguments.
    """
    if callable(op):
        is_reduction = op.__name__ in {'sum', 'prod', 'amax', 'amin', 'mean', 'norm', 'var'}
        is_normalization = op.__name__ in {'softmax', 'log_softmax', 'softmin', 'normalize'}
        if is_reduction:
            if op.__name__ == 'norm':
                if args:
                    args = args[1:]  # lstrip ord argument
            dim = args[0] if args else kwargs.get('dim')
            outmask = _input_mask(input, *args, **kwargs)
            keepdim = kwargs.get('keepdim', False)
            dim_ = _canonical_dim(dim, input.ndim)
            return _any(outmask, dim_, bool(keepdim))
        elif is_normalization:
            return _input_mask(input, *args, **kwargs)
        else:
            raise ValueError(f'_output_mask expected masked operation (got callable {op.__module__}.{op.__name__})')
    else:
        raise ValueError(f'_output_mask expected masked operation (got {type(op).__name__} object)')


def _combine_input_and_mask(op, input: Tensor, mask, *args) -> Tensor:
    """Return input with masked-out elements eliminated for the given operations.
    """
    if mask is None:
        return input
    canonical_mask = _input_mask(input, mask=mask)
    if callable(op):
        fill_value = _reduction_identity(op.__name__, input, *args)
        return _where(canonical_mask, input, fill_value)
    else:
        raise ValueError(f'_combine_input_and_mask expected masked operation (got {type(op).__name__} object)')


@_apply_docstring_templates
def sum(input: Tensor,
        dim: DimOrDims = None,
        *,
        keepdim: Optional[bool] = False,
        dtype: Optional[DType] = None,
        mask: Optional[Tensor] = None) -> Tensor:
    # __doc__ is generated by _apply_docstring_templates decorator
    if dtype is None:
        dtype = input.dtype
    dim_ = _canonical_dim(dim, input.ndim)

    mask_input = _combine_input_and_mask(sum, input, mask)
    if input.layout == torch.strided:
        return torch.sum(mask_input, dim_, bool(keepdim), dtype=dtype)

    elif input.layout == torch.sparse_coo:
        if mask_input.ndim == 0:
            # Workaround https://github.com/pytorch/pytorch/issues/65400
            dim_ = ()

        result = torch.sparse.sum(mask_input, dim=list(dim_), dtype=dtype)
        if result.dtype != dtype:
            # https://github.com/pytorch/pytorch/issues/65392
            # https://github.com/pytorch/pytorch/pull/66153
            result = result.to(dtype)

        if result.ndim == 0 and result.layout == torch.strided:
            result = result.to_sparse()

        if keepdim and mask_input.ndim > 0:
            # torch.sparse.sum does not support keepdim argument, so,
            # here we restore the squeezed dimensions
            if mask_input.dense_dim() > 0:
                raise NotImplementedError('torch._masked.sum on hybrid COO sparse tensor')
            indices = result._indices().new_zeros((mask_input.ndim, result._nnz()))
            original_dims = tuple(i for i in range(mask_input.ndim) if i not in dim_)
            indices[original_dims, ] = result._indices()
            shape = tuple((1 if i in dim_ else mask_input.shape[i]) for i in range(mask_input.ndim))
            result = torch.sparse_coo_tensor(indices, result._values(), shape, dtype=result.dtype, device=result.device)

        return result

    elif input.layout == torch.sparse_csr:
        return torch._sparse_csr_sum(mask_input, dim=list(dim_), keepdim=bool(keepdim), dtype=dtype)
    else:
        raise ValueError(f'masked sum expects strided or sparse_coo tensor (got {input.layout} tensor)')


@_apply_docstring_templates
def prod(input: Tensor,
         dim: DimOrDims = None,
         *,
         keepdim: Optional[bool] = False,
         dtype: Optional[DType] = None,
         mask: Optional[Tensor] = None) -> Tensor:
    # __doc__ is generated by _apply_docstring_templates decorator
    mask_input = _combine_input_and_mask(prod, input, mask)
    if input.layout == torch.strided:
        dim_ = _canonical_dim(dim, input.ndim)
        # Workaround https://github.com/pytorch/pytorch/issues/56586
        result = mask_input
        for d in reversed(dim_):
            result = result.prod(dim=d, keepdim=bool(keepdim))
        if dtype is not None:
            result = result.to(dtype=dtype)
        return result
    else:
        raise ValueError(f'masked prod expects strided tensor (got {input.layout} tensor)')


@_apply_docstring_templates
def amax(input: Tensor,
         dim: DimOrDims = None,
         *,
         keepdim: Optional[bool] = False,
         dtype: Optional[DType] = None,
         mask: Optional[Tensor] = None) -> Tensor:
    """\
{reduction_signature}

{reduction_descr}

{reduction_identity_dtype}

{reduction_args}

{reduction_example}"""
    if dtype is None:
        dtype = input.dtype
    mask_input = _combine_input_and_mask(amax, input, mask)
    if input.layout == torch.strided:
        dim_ = _canonical_dim(dim, mask_input.ndim)
        return torch.amax(mask_input, dim_, bool(keepdim)).to(dtype=dtype)
    else:
        raise ValueError(f'masked amax expects strided tensor (got {input.layout} tensor)')


@_apply_docstring_templates
def amin(input: Tensor,
         dim: DimOrDims = None,
         *,
         keepdim: Optional[bool] = False,
         dtype: Optional[DType] = None,
         mask: Optional[Tensor] = None) -> Tensor:
    """\
{reduction_signature}

{reduction_descr}

{reduction_identity_dtype}

{reduction_args}

{reduction_example}"""
    if dtype is None:
        dtype = input.dtype
    mask_input = _combine_input_and_mask(amin, input, mask)
    if input.layout == torch.strided:
        dim_ = _canonical_dim(dim, mask_input.ndim)
        return torch.amin(mask_input, dim_, bool(keepdim)).to(dtype=dtype)
    else:
        raise ValueError(f'masked amin expects strided tensor (got {input.layout} tensor)')


@_apply_docstring_templates
def mean(input: Tensor,
         dim: DimOrDims = None,
         *,
         keepdim: Optional[bool] = False,
         dtype: Optional[DType] = None,
         mask: Optional[Tensor] = None) -> Tensor:
    """\
{reduction_signature}

{reduction_descr}

By definition, the identity value of a mean operation is the mean
value of the tensor. If all elements of the input tensor along given
dimension(s) :attr:`dim` are masked-out, the identity value of the
mean is undefined.  Due to this ambiguity, the elements of output
tensor with strided layout, that correspond to fully masked-out
elements, have ``nan`` values.

{reduction_args}

{reduction_example}"""
    if dtype is None:
        dtype = input.dtype
    if input.layout == torch.strided:
        if mask is None:
            # TODO: compute count analytically
            count = sum(torch.ones(input.shape, dtype=torch.int64, device=input.device), dim, keepdim=keepdim)
            total = sum(input, dim, keepdim=keepdim, dtype=dtype)
        else:
            inmask = _input_mask(input, mask=mask)
            count = sum(inmask.new_ones(input.shape, dtype=torch.int64), dim, keepdim=keepdim, mask=inmask)
            total = sum(input, dim, keepdim=keepdim, dtype=dtype, mask=inmask)
        return total / count
    else:
        raise ValueError(f'masked sum expects strided tensor (got {input.layout} tensor)')


@_apply_docstring_templates
def norm(input: Tensor,
         ord: Optional[float] = 2.0,
         dim: DimOrDims = None,
         *,
         keepdim: Optional[bool] = False,
         dtype: Optional[DType] = None,
         mask: Optional[Tensor] = None) -> Tensor:
    """\
{reduction_signature}

{reduction_descr}

The identity value of norm operation, which is used to start the
reduction, is ``{identity_float32}``, except for ``ord=-inf`` it is
``{identity_ord_ninf}``.

{reduction_args}

{reduction_example}"""
    if dtype is None:
        dtype = input.dtype
    mask_input = _combine_input_and_mask(norm, input, mask, ord)
    if input.layout == torch.strided:
        dim_ = _canonical_dim(dim, input.ndim)
        return torch.linalg.vector_norm(mask_input, ord, dim_, bool(keepdim), dtype=dtype)
    else:
        raise ValueError(f'masked norm expects strided tensor (got {input.layout} tensor)')


@_apply_docstring_templates
def var(input: Tensor,
        dim: DimOrDims = None,
        unbiased: Optional[bool] = False,
        *,
        keepdim: Optional[bool] = False,
        dtype: Optional[DType] = None,
        mask: Optional[Tensor] = None) -> Tensor:
    """\
{reduction_signature}

{reduction_descr}

The identity value of sample variance operation is undefined.  The
elements of output tensor with strided layout, that correspond to
fully masked-out elements, have ``nan`` values.

{reduction_args}

{reduction_example}"""
    if dtype is None:
        dtype = input.dtype
        if not (dtype.is_floating_point or dtype.is_complex):
            dtype = torch.float32
    compute_dtype = dtype
    if not (compute_dtype.is_floating_point or compute_dtype.is_complex):
        compute_dtype = torch.float32
    if input.layout == torch.strided:
        if mask is None:
            # TODO: compute count analytically
            count = sum(torch.ones(input.shape, dtype=torch.int64, device=input.device), dim, keepdim=True)
            sample_total = sum(input, dim, keepdim=True, dtype=dtype)
        else:
            inmask = _input_mask(input, mask=mask)
            count = sum(inmask.new_ones(input.shape, dtype=torch.int64), dim, keepdim=True, mask=inmask)
            sample_total = sum(input, dim, keepdim=True, dtype=dtype, mask=inmask)
        # TODO: replace torch.subtract/divide/square/maximum with
        # masked subtract/divide/square/maximum when these will be
        # available.
        sample_mean = torch.divide(sample_total, count)
        x = torch.subtract(input, sample_mean)
        if mask is None:
            total = sum(x * x.conj(), dim, keepdim=keepdim, dtype=compute_dtype)
        else:
            total = sum(x * x.conj(), dim, keepdim=keepdim, dtype=compute_dtype, mask=inmask)
        if not keepdim:
            count = count.reshape(total.shape)
        if unbiased:
            count = torch.subtract(count, 1)
            count = torch.maximum(count, count.new_zeros([]))
        return torch.divide(total, count).to(dtype=dtype)
    else:
        raise ValueError(f'masked var expects strided tensor (got {input.layout} tensor)')


@_apply_docstring_templates
def softmax(input: Tensor,
            dim: int,
            *,
            dtype: Optional[DType] = None,
            mask: Optional[Tensor] = None) -> Tensor:
    if dtype is None:
        dtype = input.dtype
    dim_ = _canonical_dim(dim, input.ndim)[0]
    mask_input = _combine_input_and_mask(amax, input, mask)
    if input.layout == torch.strided:
        return torch.nn.functional.softmax(mask_input, dim_, dtype=dtype)
    else:
        raise ValueError(f'masked softmax expects strided tensor (got {input.layout} tensor)')


@_apply_docstring_templates
def log_softmax(input: Tensor,
                dim: int,
                *,
                dtype: Optional[DType] = None,
                mask: Optional[Tensor] = None) -> Tensor:
    if dtype is None:
        dtype = input.dtype
    dim_ = _canonical_dim(dim, input.ndim)[0]
    mask_input = _combine_input_and_mask(amax, input, mask)
    if input.layout == torch.strided:
        return torch.nn.functional.log_softmax(mask_input, dim_, dtype=dtype)
    else:
        raise ValueError(f'masked log_softmax expects strided tensor (got {input.layout} tensor)')


@_apply_docstring_templates
def softmin(input: Tensor,
            dim: int,
            *,
            dtype: Optional[DType] = None,
            mask: Optional[Tensor] = None) -> Tensor:
    if dtype is None:
        dtype = input.dtype
    dim_ = _canonical_dim(dim, input.ndim)[0]
    mask_input = _combine_input_and_mask(amin, input, mask)
    if input.layout == torch.strided:
        return torch.nn.functional.softmin(mask_input, dim_, dtype=dtype)
    else:
        raise ValueError(f'masked softmin expects strided tensor (got {input.layout} tensor)')


@_apply_docstring_templates
def normalize(input: Tensor,
              ord: float,
              dim: int,
              *,
              eps: float = 1e-12,
              dtype: Optional[DType] = None,
              mask: Optional[Tensor] = None) -> Tensor:
    if dtype is None:
        dtype = input.dtype
    dim_ = _canonical_dim(dim, input.ndim)[0]
    # TODO: eliminate mask_input as unnecessary when using masked divide.
    mask_input = _combine_input_and_mask(sum, input, mask)
    if input.layout == torch.strided:
        nrm_ = norm(input, ord, dim, keepdim=True, dtype=dtype, mask=mask)
        # TODO: replace torch.maximum with masked maximum when available.
        denom = torch.maximum(nrm_, nrm_.new_full([], eps))
        # TODO: replace torch.divide with masked divide when available.
        return torch.divide(mask_input, denom)
    else:
        raise ValueError(f'masked normalize expects strided tensor (got {input.layout} tensor)')<|MERGE_RESOLUTION|>--- conflicted
+++ resolved
@@ -604,17 +604,8 @@
             mask = torch._sparse_broadcast_to(mask.to_sparse(), input.shape).to_sparse_csr()
 
     # mask layout must match with input layout
-    #
-    # TODO: This restriction can be relaxed when elementwise
-    # multiplication of tensors with different layouts are supported.
     if mask.layout != input.layout:
         if input.layout == torch.strided:
-<<<<<<< HEAD
-            if mask.layout == torch.sparse_coo and mask.dtype == torch.bool and not mask.is_coalesced():
-                # to_dense calls coalesce but coalesce not implemented for Bool
-                mask = mask.to(torch.uint8).coalesce().to(torch.bool)
-=======
->>>>>>> 959c7f26
             mask = mask.to_dense()
         elif input.layout == torch.sparse_coo:
             if mask.layout == torch.strided:
